--- conflicted
+++ resolved
@@ -1,10 +1,6 @@
 {
   "name": "vortex",
-<<<<<<< HEAD
   "version": "1.2.0",
-=======
-  "version": "1.1.12",
->>>>>>> 638c31fe
   "productName": "Vortex",
   "description": "Vortex",
   "author": "Black Tree Gaming Ltd.",
@@ -59,12 +55,8 @@
     "modmeta-db": "Nexus-Mods/modmeta-db",
     "msgpack": "^1.0.3",
     "native-errors": "Nexus-Mods/node-native-errors",
-<<<<<<< HEAD
     "nbind": "TanninOne/nbind",
     "nexus-api": "Nexus-Mods/node-nexus-api",
-=======
-    "nbind": "^0.3.15",
->>>>>>> 638c31fe
     "node-7z": "Nexus-Mods/node-7z",
     "node-sass": "^4.13.0",
     "opn": "TanninOne/opn",

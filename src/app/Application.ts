import {setApplicationVersion, setInstanceId, setWarnedAdmin} from '../actions/app';
import {} from '../reducers/index';
import {IState} from '../types/IState';
import commandLine, {IParameters} from '../util/commandLine';
import { ProcessCanceled, UserCanceled } from '../util/CustomErrors';
import { } from '../util/delayed';
import * as develT from '../util/devel';
import { terminate, toError } from '../util/errorHandling';
import ExtensionManagerT from '../util/ExtensionManager';
import * as fs from '../util/fs';
import lazyRequire from '../util/lazyRequire';
import LevelPersist, { DatabaseLocked } from '../util/LevelPersist';
import {log, setLogPath, setupLogging} from '../util/log';
import { showError } from '../util/message';
import migrate from '../util/migrate';
import { StateError } from '../util/reduxSanity';
import { allHives, createVortexStore, currentStatePath, extendStore,
         importState, insertPersistor, markImported } from '../util/store';
import {} from '../util/storeHelper';
import SubPersistor from '../util/SubPersistor';

import MainWindowT from './MainWindow';
import SplashScreenT from './SplashScreen';
import TrayIconT from './TrayIcon';

import * as Promise from 'bluebird';
import crashDump from 'crash-dump';
import {app, dialog, ipcMain} from 'electron';
import * as isAdmin from 'is-admin';
import * as _ from 'lodash';
import * as path from 'path';
import { allow } from 'permissions';
import * as Redux from 'redux';
import * as uuidT from 'uuid';

const uuid = lazyRequire<typeof uuidT>(() => require('uuid'));

function last(array: any[]): any {
  if (array.length === 0) {
    return undefined;
  }
  return array[array.length - 1];
}

class Application {
  private mBasePath: string;
  private mStore: Redux.Store<IState>;
  private mLevelPersistors: LevelPersist[] = [];
  private mArgs: IParameters;
  private mMainWindow: MainWindowT;
  private mExtensions: ExtensionManagerT;
  private mTray: TrayIconT;

  constructor(args: IParameters) {
    this.mArgs = args;

    ipcMain.on('show-window', () => this.showMainWindow());

    app.commandLine.appendSwitch('js-flags', '--max-old-space-size=4096');

    this.mBasePath = app.getPath('userData');
    fs.ensureDirSync(this.mBasePath);

    const tempPath = path.join(app.getPath('userData'), 'temp');
    app.setPath('temp', tempPath);
    fs.ensureDirSync(path.join(tempPath, 'dumps'));

    crashDump(path.join(tempPath, 'dumps', `crash-main-${Date.now()}.dmp`));

    this.setupAppEvents(args);
  }

  private startUi(): Promise<void> {
    const MainWindow = require('./MainWindow').default;
    this.mMainWindow = new MainWindow(this.mStore);
    return this.mMainWindow.create(this.mStore).then(webContents => {
      this.mExtensions.setupApiMain(this.mStore, webContents);
      return this.applyArguments(this.mArgs);
    });
  }

  private startSplash(): Promise<SplashScreenT> {
    const SplashScreen = require('./SplashScreen').default;
    const splash = new SplashScreen();
    return splash.create()
      .then(() => splash);
  }

  private setupAppEvents(args: IParameters) {
    app.on('window-all-closed', () => {
      log('info', 'clean application end');
      if (process.platform !== 'darwin') {
        app.quit();
      }
    });

    app.on('activate', () => {
      if (this.mMainWindow !== undefined) {
        this.mMainWindow.create(this.mStore);
      }
    });

    app.on('ready', () => {
      if (args.get) {
        this.handleGet(args.get, args.shared);
      } else if (args.set) {
        this.handleSet(args.set, args.shared);
      } else if (args.del) {
        this.handleDel(args.del, args.shared);
      } else {
        this.regularStart(args);
      }
    });

    app.on('web-contents-created', (event: Electron.Event, contents: Electron.WebContents) => {
      contents.on('will-attach-webview', this.attachWebView);
    });
  }

  private attachWebView = (event: Electron.Event,
                           webPreferences: Electron.WebPreferences & { preloadURL: string },
                           params) => {
    // disallow creation of insecure webviews

    delete webPreferences.preload;
    delete webPreferences.preloadURL;

    webPreferences.nodeIntegration = false;
  }

  private genHandleError() {
    return (error: any) => {
      terminate(toError(error), this.mStore.getState());
    };
  }

  private regularStart(args: IParameters): Promise<void> {
    let splash: SplashScreenT;

    return this.testShouldQuit(args.wait ? 10 : -1)
        .then(() => {
          setupLogging(app.getPath('userData'), process.env.NODE_ENV === 'development');
          log('info', '--------------------------');
          log('info', 'Vortex Version', app.getVersion());
          return this.startSplash();
        })
        // start initialization
        .then(splashIn => {
          splash = splashIn;
          return this.createStore();
        })
        .then(() => this.warnAdmin())
        .then(() => this.checkUpgrade())
        .then(() => {
          // as soon as we have a store, install an extended error handler that has
          // access to application state
          const handleError = this.genHandleError();
          process.removeAllListeners('uncaughtException');
          process.removeAllListeners('unhandledRejection');
          process.on('uncaughtException', handleError);
          process.on('unhandledRejection', handleError);
        })
        .then(() => this.initDevel())
        .then(() => this.startUi())
        .then(() => this.createTray())
        // end initialization
<<<<<<< HEAD
        .then(() => splash.fadeOut())
        .catch(UserCanceled, () => app.exit())
=======
        .then(() => {
          this.connectTrayAndWindow();
          return splash.fadeOut();
        })
>>>>>>> 2191cef6
        .catch(ProcessCanceled, () => {
          app.quit();
        })
        .catch(DatabaseLocked, () => {
          dialog.showErrorBox('Startup failed', 'Vortex seems to be running already. '
            + 'If you can\'t see it, please check the task manager.');
          app.quit();
        })
        .catch((err) => {
          terminate({
            message: 'Startup failed',
            details: err.message,
            stack: err.stack,
          }, this.mStore !== undefined ? this.mStore.getState() : {});
        });
  }

  private warnAdmin(): Promise<void> {
    const state: IState = this.mStore.getState();
    if (state.app.warnedAdmin > 0) {
      return Promise.resolve();
    }
    return isAdmin()
      .then(admin => {
        if (!admin) {
          return Promise.resolve();
        }
        return new Promise((resolve, reject) => {
          dialog.showMessageBox(null, {
            title: 'Admin rights detected',
            message:
              'Vortex is not intended to be run as administrator!\n'
              + 'If you\'re doing this because you have permission problems, please '
              + 'stop, you\'re just making it worse.\n'
              + 'File permissions can be changed, so that the tools can be run with a '
              + 'regular account. '
              + 'Vortex will try its best to help you with that.\n'
              + 'If you choose to continue I won\'t bother you again but please '
              + 'don\'t report any permission problems to us because they are '
              + 'of your own making.',
            buttons: [
              'Quit',
              'Ignore',
            ],
            noLink: true,
          }, (response: number) => {
            if (response === 0) {
              app.quit();
            } else {
              this.mStore.dispatch(setWarnedAdmin(1));
              resolve();
            }
          });
        });
      });
  }

  private checkUpgrade() {
    const state: IState = this.mStore.getState();
    if (state.app.appVersion !== app.getVersion()) {
      log('info', 'Vortex was updated, checking for necessary migrations');
      return migrate(this.mStore)
        .then(() => {
          this.mStore.dispatch(setApplicationVersion(app.getVersion()));
        });
    } else {
      return Promise.resolve();
    }
  }

  private splitPath(statePath: string): string[] {
    return statePath.match(/(\\.|[^.])+/g).map(input => input.replace(/\\(.)/, '$1'));
  }

  private handleGet(getPath: string | boolean, shared: boolean): Promise<void> {
    if (typeof(getPath) === 'boolean') {
      fs.writeSync(1, 'Usage: vortex --get <path>\n');
      app.quit();
      return;
    }

    const vortexPath = process.env.NODE_ENV === 'development'
        ? 'vortex_devel'
        : 'vortex';

    const dbpath = shared
      ? path.join(process.env.ProgramData, 'vortex', currentStatePath)
      : path.join(process.env['APPDATA'], vortexPath, currentStatePath);
    const pathArray = this.splitPath(getPath);

    let persist: LevelPersist;

    return LevelPersist.create(dbpath)
      .then(persistIn => {
        persist = persistIn;
        return persist.getAllKeys();
      })
      .then(keys => {
        const matches = keys
          .filter(key => _.isEqual(key.slice(0, pathArray.length), pathArray));
        return Promise.map(matches, match => persist.getItem(match)
          .then(value => `${match.join('.')} = ${value}`));
      }).then(output => { process.stdout.write(output.join('\n') + '\n'); })
      .catch(err => { process.stderr.write(err.message + '\n'); })
      .finally(() => {
        app.quit();
      });
  }

  private handleSet(setParameters: string[], shared: boolean): Promise<void> {
    if (setParameters.length !== 2) {
      process.stdout.write('Usage: vortex --set <path>=<value>\n');
      app.quit();
      return;
    }

    const vortexPath = process.env.NODE_ENV === 'development'
        ? 'vortex_devel'
        : 'vortex';

    const dbpath = shared
      ? path.join(process.env.ProgramData, 'vortex', currentStatePath)
      : path.join(process.env['APPDATA'], vortexPath, currentStatePath);
    const pathArray = this.splitPath(setParameters[0]);

    let persist: LevelPersist;

    return LevelPersist.create(dbpath)
      .then(persistIn => {
        persist = persistIn;
        return persist.getItem(pathArray);
      })
      .then(oldValue => {
        const newValue = setParameters[1].length === 0
          ? undefined
          : (oldValue === undefined) || (typeof(oldValue) === 'object')
            ? JSON.parse(setParameters[1])
            : oldValue.constructor(setParameters[1]);
        return persist.setItem(pathArray, newValue);
      }).then(() => { process.stdout.write('changed\n'); })
      .catch(err => { process.stderr.write(err.message + '\n'); })
      .finally(() => {
        app.quit();
      });
  }

  private handleDel(delPath: string, shared: boolean): Promise<void> {
    const vortexPath = process.env.NODE_ENV === 'development'
        ? 'vortex_devel'
        : 'vortex';

    const dbpath = shared
      ? path.join(process.env.ProgramData, 'vortex', currentStatePath)
      : path.join(process.env['APPDATA'], vortexPath, currentStatePath);
    const pathArray = this.splitPath(delPath);

    let persist: LevelPersist;

    let found = false;

    return LevelPersist.create(dbpath)
      .then(persistIn => {
        persist = persistIn;
        return persist.getAllKeys();
      })
      .filter((key: string[]) => _.isEqual(key.slice(0, pathArray.length), pathArray))
      .map((key: string[]) => {
        // tslint:disable-next-line:no-console
        console.log('removing', key.join('.'));
        found = true;
        return persist.removeItem(key);
      })
      .then(() => {
        if (!found) {
          process.stdout.write('not found\n');
        }
      })
      .catch(err => { process.stderr.write(err.message + '\n'); })
      .finally(() => {
        app.quit();
      });
  }

  private createTray(): Promise<void> {
    const TrayIcon = require('./TrayIcon').default;
    this.mTray = new TrayIcon(this.mExtensions.getApi());
    return Promise.resolve();
  }

  private connectTrayAndWindow() {
    const state: IState = this.mStore.getState();
    if (this.mTray.initialized) {
      this.mMainWindow.connectToTray(this.mTray);
    }
  }

  private multiUserPath() {
    if (process.platform === 'win32') {
      const muPath = path.join(process.env.ProgramData, 'vortex');
      try {
        fs.ensureDirSync(muPath);
      } catch (err) {
        // not sure why this would happen, ensureDir isn't supposed to report a problem if
        // the directory exists, but there was a single report of EEXIST in this place.
        // Probably a bug related to the filesystem used in C:\ProgramData, we had similar
        // problems with OneDrive paths
        if (err.code !== 'EEXIST') {
          throw err;
        }
      }
      return muPath;
    } else {
      log('error', 'Multi-User mode not implemented outside windows');
      return app.getPath('userData');
    }
  }

  private createStore(): Promise<void> {
    const newStore = createVortexStore(this.sanityCheckCB);

    // 1. load only user settings to determine if we're in multi-user mode
    // 2. load app settings to determine which extensions to load
    // 3. load extensions, then load all settings, including extensions
    return LevelPersist.create(path.join(this.mBasePath, currentStatePath))
      .then(levelPersistor => {
        this.mLevelPersistors.push(levelPersistor);
        return insertPersistor(
          'user', new SubPersistor(levelPersistor, 'user'));
      })
      .then(() => {
        const multiUser = newStore.getState().user.multiUser;
        const dataPath = multiUser
          ? this.multiUserPath()
          : app.getPath('userData');
        app.setPath('userData', dataPath);
        this.mBasePath = dataPath;
        const created = fs.ensureDirSync(dataPath);
        if (multiUser && created) {
          allow(dataPath, 'group', 'rwx');
        }

        log('info', `using ${dataPath} as the storage directory`);
        if (multiUser) {
          setLogPath(dataPath);
          return LevelPersist.create(path.join(dataPath, currentStatePath))
            .then(levelPersistor => {
              this.mLevelPersistors.push(levelPersistor);
            });
        } else {
          return Promise.resolve();
        }
      })
      .then(() => insertPersistor('app', new SubPersistor(last(this.mLevelPersistors), 'app')))
      .then(() => {
        if (newStore.getState().app.instanceId === undefined) {
          const newId = uuid.v4();
          newStore.dispatch(setInstanceId(newId));
        }
        const ExtensionManager = require('../util/ExtensionManager').default;
        this.mExtensions = new ExtensionManager(newStore);
        const reducer = require('../reducers/index').default;
        newStore.replaceReducer(reducer(this.mExtensions.getReducers()));
        return Promise.mapSeries(allHives(this.mExtensions), hive =>
          insertPersistor(hive, new SubPersistor(last(this.mLevelPersistors), hive)));
      })
      .then(() => importState(this.mBasePath))
      .then(oldState => {
        // mark as imported first, otherwise we risk importing again overwriting data.
        // this way we risk not importing but since the old state is still there, that
        // can be repaired
        return oldState !== undefined ?
                   markImported(this.mBasePath)
                       .then(() => {
                         newStore.dispatch({
                           type: '__hydrate',
                           payload: oldState,
                         });
                       }) :
                   Promise.resolve();
      })
      .then(() => {
        this.mStore = newStore;
        this.mExtensions.setStore(newStore);
        return extendStore(newStore, this.mExtensions);
      })
      .then(() => this.mExtensions.doOnce());
  }

  private sanityCheckCB = (err: StateError) => {
    showError(this.mStore.dispatch,
      'An invalid state change was prevented, this was probably caused by a bug', err);
  }

  private initDevel(): Promise<void> {
    if (process.env.NODE_ENV === 'development') {
      const {installDevelExtensions} = require('../util/devel') as typeof develT;
      return installDevelExtensions();
    } else {
      return Promise.resolve();
    }
  }

  private showMainWindow() {
    const windowMetrics = this.mStore.getState().settings.window;
    const maximized: boolean = windowMetrics.maximized || false;
    this.mMainWindow.show(maximized);
  }

  private testShouldQuit(retries: number): Promise<void> {
    // different modes: if retries were set, the caller wants to start a
    // "primary" instance and is willing to wait. In that case we don't act as
    // a secondary instance that sends off it's arguments to the first
    const remoteCallback = (retries === -1) ?
                               (secondaryArgv, workingDirectory) => {
                                 // this is called inside the primary process
                                 // with the parameters of
                                 // the secondary one whenever an additional
                                 // instance is started
                                 this.applyArguments(commandLine(secondaryArgv));
                               } :
                               () => undefined;

    const shouldQuit: boolean = app.makeSingleInstance(remoteCallback);

    if (shouldQuit) {
      if (retries > 0) {
        return require('../util/delayed').delayed(100).then(() => this.testShouldQuit(retries - 1));
      }
      app.quit();
      return Promise.reject(new ProcessCanceled('should quit'));
    }

    return Promise.resolve();
  }

  private applyArguments(args: IParameters) {
    if (args.download) {
      const prom: Promise<void> = (this.mMainWindow === undefined)
        // give the main instance a moment to fully start up
        ? require('../util/delayed').delayed(2000)
        : Promise.resolve(undefined);

      prom.then(() => {
        if (this.mMainWindow !== undefined) {
          this.mMainWindow.sendExternalURL(args.download);
        } else {
          // TODO: this instructions aren't very correct because we know Vortex doesn't have
          // a UI and needs to be shut down from the task manager
          dialog.showErrorBox('Vortex unresponsive',
            'Vortex appears to frozen, please close Vortex and try again');
        }
      });
    }
  }
}

export default Application;<|MERGE_RESOLUTION|>--- conflicted
+++ resolved
@@ -164,15 +164,12 @@
         .then(() => this.startUi())
         .then(() => this.createTray())
         // end initialization
-<<<<<<< HEAD
         .then(() => splash.fadeOut())
-        .catch(UserCanceled, () => app.exit())
-=======
         .then(() => {
           this.connectTrayAndWindow();
           return splash.fadeOut();
         })
->>>>>>> 2191cef6
+        .catch(UserCanceled, () => app.exit())
         .catch(ProcessCanceled, () => {
           app.quit();
         })

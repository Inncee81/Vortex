/**
 * wrapper for the fs / fs-extra-promise module
 * this allows us to customise the behaviour of fs function across the application.
 * The api should remain compatible with fs-extra-promise, but extensions can be made
 * Notable behaviour changes:
 * - common async functions now retrieve a backtrace before calling, so that on error
 *   they can provide a useful backtrace to where the function was called
 *   (for many error cases the original function didn't have a stack trace in the first place)
 * - retrying on functions that commonly fail temporarily due to external applications
 *   (virus scanners, functions called from vortex) locking files.
 * - ignoring ENOENT error when deleting a file.
 */

import { ProcessCanceled, UserCanceled } from './CustomErrors';
import { createErrorReport, getVisibleWindow } from './errorHandling';
import { log } from './log';
import { truthy } from './util';

import * as PromiseBB from 'bluebird';
import { dialog as dialogIn, remote } from 'electron';
import * as fs from 'fs-extra-promise';
import I18next from 'i18next';
import * as JsonSocket from 'json-socket';
import * as net from 'net';
import * as path from 'path';
import { allow as allowT, getUserId } from 'permissions';
import * as rimraf from 'rimraf';
import { generate as shortid } from 'shortid';
import { runElevated } from 'vortex-run';
import wholocks from 'wholocks';

const dialog = remote !== undefined ? remote.dialog : dialogIn;

export { constants, FSWatcher, Stats, WriteStream } from 'fs';

// simple re-export of functions we don't touch (yet)
export {
  accessSync,
  closeSync,
  createReadStream,
  createWriteStream,
  linkSync,
  openSync,
  readFileSync,
  readJSONSync,
  statSync,
  symlinkSync,
  watch,
  writeFileSync,
  writeSync,
} from 'fs-extra-promise';

export interface ILinkFileOptions {
  // Used to dictate whether error dialogs should
  //  be displayed upon error repeat.
  showDialogCallback?: () => boolean;
}

export interface IRemoveFileOptions {
  // Used to dictate whether error dialogs should
  //  be displayed upon error repeat.
  showDialogCallback?: () => boolean;
}

const NUM_RETRIES = 5;
const RETRY_DELAY_MS = 100;
const RETRY_ERRORS = new Set(['EPERM', 'EBUSY', 'EIO', 'EBADF', 'ENOTEMPTY', 'UNKNOWN']);

const simfail = (process.env.SIMULATE_FS_ERRORS === 'true')
  ? (func: () => PromiseBB<any>): PromiseBB<any> => {
    if (Math.random() < 0.25) {
      const code = Math.random() < 0.33 ? 'EBUSY' : Math.random() < 0.5 ? 'EIO' : 'UNKNOWN';
      const res: any = new Error(`fake error ${code}`);
      if (code === 'UNKNOWN') {
        res['nativeCode'] = 21;
      }
      res.code = code;
      res.path = 'foobar file';
      return PromiseBB.reject(res);
    } else {
      return func();
    }
  }
  : (func: () => PromiseBB<any>) => func();

function nospcQuery(): PromiseBB<boolean> {
  if (dialog === undefined) {
    return PromiseBB.resolve(false);
  }

  const options: Electron.MessageBoxOptions = {
    title: 'Disk full',
    message: `Operation can't continue because the disk is full. `
           + 'Please free up some space and click retry. Cancelling the transfer operation '
           + 'at this point will remove any changes and revert back to the previous state.',
    buttons: ['Cancel', 'Retry'],
    type: 'warning',
    noLink: true,
  };

  const choice = dialog.showMessageBox(getVisibleWindow(), options);
  return (choice === 0)
    ? PromiseBB.reject(new UserCanceled())
    : PromiseBB.resolve(true);
}

function unlockConfirm(filePath: string): PromiseBB<boolean> {
  if ((dialog === undefined) || !truthy(filePath)) {
    return PromiseBB.resolve(false);
  }

  let processes = [];
  try {
    processes = wholocks(filePath);
  } catch (err) {
    log('warn', 'failed to determine list of processes locking file',
        { filePath, error: err.message });
  }

  const baseMessage = processes.length === 0
    ? `Vortex needs to access "${filePath}" but doesn\'t have permission to.`
    : `Vortex needs to access "${filePath}" but it either has too restrictive `
      + 'permissions or is locked by another process.';

  const buttons = [
      'Cancel',
      'Retry',
  ];

  if (processes.length === 0) {
    buttons.push('Give permission');
  }

  const options: Electron.MessageBoxOptions = {
    title: 'Access denied',
    message: baseMessage
      + ' If your account has admin rights Vortex can try to unlock the file for you.',
    detail: processes.length === 0
      ? undefined
      : 'Please close the following applications and retry:\n'
        + processes.map(proc => `${proc.appName} (${proc.pid})`).join('\n'),
    buttons,
    type: 'warning',
    noLink: true,
  };

  const choice = dialog.showMessageBox(getVisibleWindow(), options);
  return (choice === 0)
    ? PromiseBB.reject(new UserCanceled())
    : PromiseBB.resolve(choice === 2);
}

function unknownErrorRetry(filePath: string, err: Error, stackErr: Error): PromiseBB<boolean> {
  if ((dialog === undefined) || !truthy(filePath)) {
    return PromiseBB.resolve(false);
  }

  const options: Electron.MessageBoxOptions = {
    title: 'Unknown error',
    message:
      `The operating system has reported an error without details when accessing "${filePath}" `
      + 'This is usually due the user\'s environment and not a bug in Vortex.\n'
      + 'Please diagonse your environment and then retry',
    detail: 'Possible error causes:\n'
      + `1. "${filePath}" is a removable, possibly network drive which has been disconnected.\n`
      + '2. An External application has interferred with file operations'
      + '(Anti-virus, Disk Management Utility, Virus)\n',
    buttons: [
      'Cancel',
      'Retry',
    ],
    type: 'warning',
    noLink: true,
  };

  if (truthy(err['nativeCode'])) {
    if (err['nativeCode'] === 225) {
      options.title = 'Anti Virus denied access';
      options.message = `Your Anti-Virus Software has blocked access to "${filePath}".`;
      options.detail = undefined;
<<<<<<< HEAD
    } else if ([21, 59, 483, 793, 1005, 1392].indexOf(err['nativeCode']) !== -1) {
      options.title = 'I/O Error';
=======
    } else if ([21, 483, 793, 1005, 1392, 1920, 6800].indexOf(err['nativeCode']) !== -1) {
      options.title = `I/O Error (${err['nativeCode']})`;
>>>>>>> 42b58b2d
      options.message = `Accessing "${filePath}" failed with an error that indicates `
                      + 'a hardware problem. This may indicate the disk is defective, '
                      + 'if it\'s a network or cloud drive it may simply indicate '
                      + 'temporary network or server problems. '
                      + 'Please do not report this to us, this is not a bug in Vortex '
                      + 'and we can not provide remote assistance with hardware problems.';
    } else if ([362, 383, 395, 396, 404].indexOf(err['nativeCode']) !== -1) {
<<<<<<< HEAD
      options.title = 'OneDrive error';
=======
      options.title = `OneDrive error (${err['nativeCode']})`;
>>>>>>> 42b58b2d
      options.message = `The file "${filePath}" is stored on a cloud storage drive `
                      + '(Microsoft OneDrive) which is currently unavailable. Please '
                      + 'check your internet connection and verify the service is running, '
                      + 'then retry.';
      options.detail = undefined;
    } else if ([4390].indexOf(err['nativeCode']) !== -1) {
      options.title = 'Incompatible folder';
      options.message = `Windows reported an error message regarding "${filePath}" that indicates `
                      + 'the containing folder has limitations that make it unsuitable for what '
                      + 'it\'s being used. '
                      + 'A common example of this is if you try to put the staging folder on a '
                      + 'OneDrive folder because OneDrive can\'t deal with hardlinks.';
<<<<<<< HEAD
    } else if ([433].indexOf(err['nativeCode']) !== -1) {
      options.title = 'Drive unavailable';
=======
    } else if ([433, 1920].indexOf(err['nativeCode']) !== -1) {
      options.title = `Drive unavailable (${err['nativeCode']})`;
>>>>>>> 42b58b2d
      options.message = `The file "${filePath}" is currently not accessible. If this is a `
                      + 'network drive, please make sure it\'s connected. Otherwise make sure '
                      + 'the drive letter hasn\'t changed and if necessary, update the path '
                      + 'within Vortex.';
    } else if ([53, 4350].indexOf(err['nativeCode']) !== -1) {
<<<<<<< HEAD
      options.title = 'Network drive unavailable';
      options.message = `The file "${filePath}" is currently not accessible, very possibly the `
                      + 'network share as a whole is inaccesible due to a network problem '
                      + 'or the server being offline.';
    } else if (err['nativeCode'] === 1816) {
      options.title = 'Not enough quota';
      options.message = `Windows reported insufficient quota writing to "${filePath}".`;
=======
      options.title = `Network drive unavailable (${err['nativeCode']})`;
      options.message = `The file "${filePath}" is currently not accessible, very possibly the `
                      + 'network share as a whole is inaccesible due to a network problem '
                      + 'or the server being offline.';
>>>>>>> 42b58b2d
    } else {
      options.title += ` (${err['nativeCode']})`;
      options.buttons.unshift('Cancel and Report');
    }
  }

  const choice = dialog.showMessageBox(getVisibleWindow(), options);

  if (options.buttons[choice] === 'Cancel and Report') {
    // we're reporting this to collect a list of native errors and provide better error
    // message
    const nat = err['nativeCode'];
    createErrorReport('Unknown error', {
      message: `Windows System Error (${nat})`,
      stack: restackErr(err, stackErr).stack,
      path: filePath,
    }, {}, ['bug'], {});
    return PromiseBB.reject(new UserCanceled());
  }

  return (options.buttons[choice] === 'Retry')
    ? PromiseBB.resolve(true)
    : PromiseBB.reject(new UserCanceled());
}

function busyRetry(filePath: string): PromiseBB<boolean> {
  if ((dialog === undefined) || !truthy(filePath)) {
    return PromiseBB.resolve(false);
  }

  let processes = [];
  try {
    processes = wholocks(filePath);
  } catch (err) {
    log('warn', 'failed to determine list of processes locking file',
        { filePath, error: err.message });
  }

  const options: Electron.MessageBoxOptions = {
    title: 'File busy',
    message: `Vortex needs to access "${filePath}" but it\'s open in another application. `
      + 'Please close the file in all other applications and then retry.',
    detail: 'Please close the following applications and retry:\n'
          + processes.map(proc => `${proc.appName} (${proc.pid})`).join('\n'),
    buttons: [
      'Cancel',
      'Retry',
    ],
    type: 'warning',
    noLink: true,
  };

  const choice = dialog.showMessageBox(getVisibleWindow(), options);
  return (choice === 0)
    ? PromiseBB.reject(new UserCanceled())
    : PromiseBB.resolve(true);
}

function errorRepeat(error: NodeJS.ErrnoException, filePath: string, retries: number,
                     stackErr: Error, showDialogCallback?: () => boolean): PromiseBB<boolean> {
  if ((retries > 0) && RETRY_ERRORS.has(error.code)) {
    // retry these errors without query for a few times
    return PromiseBB.delay(100).then(() => PromiseBB.resolve(true));
  }
  if ((showDialogCallback !== undefined) && !showDialogCallback()) {
    return PromiseBB.resolve(false);
  }
  if (error.code === 'EBUSY') {
    return busyRetry(filePath);
  } else if (error.code === 'ENOSPC') {
    return nospcQuery();
  } else if (error.code === 'EPERM') {
    return unlockConfirm(filePath)
      .then(doUnlock => {
        if (doUnlock) {
          const userId = getUserId();
          return elevated((ipcPath, req: NodeRequireFunction) => {
            const { allow }: { allow: typeof allowT } = req('permissions');
            return allow(filePath, userId as any, 'rwx');
          }, { filePath, userId })
            .then(() => true)
            .catch(elevatedErr => {
              if ((elevatedErr instanceof UserCanceled)
              || (elevatedErr.message.indexOf('The operation was canceled by the user') !== -1)) {
                return Promise.reject(new UserCanceled());
              }
              // if elevation failed, return the original error because the one from
              // elevate - while interesting as well - would make error handling too complicated
              log('error', 'failed to acquire permission', {
                filePath,
                error: elevatedErr.message,
              });
              return Promise.reject(error);
            });
        } else {
          return PromiseBB.resolve(true);
        }
      });
  } else if (error.code === 'UNKNOWN') {
    return unknownErrorRetry(filePath, error, stackErr);
  } else {
    return PromiseBB.resolve(false);
  }
}

function restackErr(error: Error, stackErr: Error): Error {
  // resolve the stack at the last possible moment because stack is actually a getter
  // that will apply expensive source mapping when called
  Object.defineProperty(error, 'stack', {
    get: () => error.message + '\n' + stackErr.stack,
    set: () => null,
  });
  return error;
}

function errorHandler(error: NodeJS.ErrnoException,
                      stackErr: Error, tries: number,
                      showDialogCallback?: () => boolean): PromiseBB<void> {
  return errorRepeat(error, (error as any).dest || error.path, tries,
                     stackErr, showDialogCallback)
    .then(repeat => repeat
      ? PromiseBB.resolve()
      : PromiseBB.reject(restackErr(error, stackErr)))
    .catch(err => PromiseBB.reject(restackErr(err, stackErr)));
}

function genWrapperAsync<T extends (...args) => any>(func: T): T {
  const wrapper = (stackErr: Error, tries: number, ...args) =>
    simfail(() => func(...args))
      .catch(err => errorHandler(err, stackErr, tries)
        .then(() => wrapper(stackErr, tries - 1, ...args)));

  const res = (...args) => {
    return wrapper(new Error(), NUM_RETRIES, ...args);
  };
  return res as T;
}

const chmodAsync = genWrapperAsync(fs.chmodAsync);
const closeAsync = genWrapperAsync(fs.closeAsync);
const fsyncAsync = genWrapperAsync(fs.fsyncAsync);
const lstatAsync = genWrapperAsync(fs.lstatAsync);
const mkdirAsync = genWrapperAsync(fs.mkdirAsync);
const mkdirsAsync = genWrapperAsync(fs.mkdirsAsync);
const moveAsync = genWrapperAsync(fs.moveAsync);
const openAsync = genWrapperAsync(fs.openAsync);
const readdirAsync = genWrapperAsync(fs.readdirAsync);
const readFileAsync = genWrapperAsync(fs.readFileAsync);
const statAsync = genWrapperAsync(fs.statAsync);
const symlinkAsync = genWrapperAsync(fs.symlinkAsync);
const utimesAsync = genWrapperAsync(fs.utimesAsync);
const writeAsync = genWrapperAsync(fs.writeAsync);
const writeFileAsync = genWrapperAsync(fs.writeFileAsync);
const isDirectoryAsync = genWrapperAsync(fs.isDirectoryAsync);

export {
  chmodAsync,
  closeAsync,
  fsyncAsync,
  lstatAsync,
  mkdirAsync,
  mkdirsAsync,
  moveAsync,
  openAsync,
  readdirAsync,
  readFileAsync,
  statAsync,
  symlinkAsync,
  utimesAsync,
  writeAsync,
  writeFileAsync,
  isDirectoryAsync,
};

export function ensureDirSync(dirPath: string) {
  try {
    fs.ensureDirSync(dirPath);
  } catch (err) {
    throw restackErr(err, new Error());
  }
}

export function ensureFileAsync(filePath: string): PromiseBB<void> {
  const stackErr = new Error();
  return (fs as any).ensureFileAsync(filePath)
    .catch(err => restackErr(err, stackErr));
}

export function ensureDirAsync(dirPath: string): PromiseBB<void> {
  const stackErr = new Error();
  return ensureDirInt(dirPath, stackErr, NUM_RETRIES);
}

function ensureDirInt(dirPath: string, stackErr: Error, tries: number) {
  return fs.ensureDirAsync(dirPath)
    .catch(err => {
      // ensureDir isn't supposed to cause EEXIST errors as far as I understood
      // it but on windows, when targeting a OneDrive path (and similar?)
      // it apparently still does
      if (err.code === 'EEXIST') {
        return PromiseBB.resolve(null);
      }
      return simfail(() => errorHandler(err, stackErr, tries, undefined))
        .then(() => ensureDirInt(dirPath, stackErr, tries - 1));
    });
}

function selfCopyCheck(src: string, dest: string) {
  return PromiseBB.join(fs.statAsync(src), fs.statAsync(dest)
                .catch({ code: 'ENOENT' }, err => PromiseBB.resolve({})))
    .then((stats: fs.Stats[]) => (stats[0].ino === stats[1].ino)
        ? PromiseBB.reject(new Error(
          `Source "${src}" and destination "${dest}" are the same file (id "${stats[0].ino}").`))
        : PromiseBB.resolve());
}

/**
 * copy file
 * The copy function from fs-extra doesn't (at the time of writing) correctly check that a file
 * isn't copied onto itself (it fails for links or potentially on case insensitive disks),
 * so this makes a check based on the ino number.
 * Unfortunately a bug in node.js (https://github.com/nodejs/node/issues/12115) prevents this
 * check from working reliably so it can currently be disabled.
 * @param src file to copy
 * @param dest destination path
 * @param options copy options (see documentation for fs)
 */
export function copyAsync(src: string, dest: string,
                          options?: fs.CopyOptions & {
                            noSelfCopy?: boolean,
                            showDialogCallback?: () => boolean }): PromiseBB<void> {
  const stackErr = new Error();
  // fs.copy in fs-extra has a bug where it doesn't correctly avoid copying files onto themselves
  const check = (options !== undefined) && options.noSelfCopy
    ? PromiseBB.resolve()
    : selfCopyCheck(src, dest);
  return check
    .then(() => copyInt(src, dest, options || undefined, stackErr, NUM_RETRIES))
    .catch(err => PromiseBB.reject(restackErr(err, stackErr)));
}

function copyInt(
    src: string, dest: string,
    options: fs.CopyOptions & { noSelfCopy?: boolean,
                                showDialogCallback?: () => boolean },
    stackErr: Error,
    tries: number) {
  return simfail(() => fs.copyAsync(src, dest, options))
    .catch((err: NodeJS.ErrnoException) =>
      errorHandler(err, stackErr, tries,
                  (options !== undefined) ? options.showDialogCallback : undefined)
        .then(() => copyInt(src, dest, options, stackErr, tries - 1)));
}

export function linkAsync(
    src: string, dest: string,
    options?: ILinkFileOptions): PromiseBB<void> {
  const stackErr = new Error();
  return linkInt(src, dest, stackErr, NUM_RETRIES, options)
    .catch(err => PromiseBB.reject(restackErr(err, stackErr)));
}

function linkInt(
    src: string, dest: string,
    stackErr: Error, tries: number,
    options?: ILinkFileOptions): PromiseBB<void> {
  return simfail(() => fs.linkAsync(src, dest))
    .catch((err: NodeJS.ErrnoException) =>
      errorHandler(err, stackErr, tries,
                  (options !== undefined) ? options.showDialogCallback : undefined)
        .then(() => linkInt(src, dest, stackErr, tries - 1, options)));
}

export function removeSync(dirPath: string) {
  fs.removeSync(dirPath);
}

export function unlinkAsync(filePath: string, options?: IRemoveFileOptions): PromiseBB<void> {
  return unlinkInt(filePath, new Error(), NUM_RETRIES, options || {});
}

function unlinkInt(filePath: string, stackErr: Error, tries: number,
                   options: IRemoveFileOptions): PromiseBB<void> {
  return simfail(() => fs.unlinkAsync(filePath))
    .catch((err: NodeJS.ErrnoException) => {
      const handle = () => errorHandler(err, stackErr, tries, options.showDialogCallback)
          .then(() => unlinkInt(filePath, stackErr, tries - 1, options));

      if (err.code === 'ENOENT') {
        // don't mind if a file we wanted deleted was already gone
        return PromiseBB.resolve();
      } else if (err.code === 'EPERM') {
        // this could be caused by the path actually pointing to a directory,
        // unlink can only handle files
        return fs.statAsync(filePath)
          .then((stats) => {
            if (stats.isDirectory()) {
              err.code = 'EISDIR';
            }
            return handle();
          })
          .catch(errInner => errInner instanceof UserCanceled
            ? Promise.reject(errInner)
            : handle());
      } else {
        return handle();
      }
    });
}

export function renameAsync(sourcePath: string, destinationPath: string): PromiseBB<void> {
  return renameInt(sourcePath, destinationPath, new Error(), NUM_RETRIES);
}

function renameInt(sourcePath: string, destinationPath: string,
                   stackErr: Error, tries: number): PromiseBB<void> {
  return simfail(() => fs.renameAsync(sourcePath, destinationPath))
    .catch((err: NodeJS.ErrnoException) => {
      if ((tries > 0) && RETRY_ERRORS.has(err.code)) {
        return PromiseBB.delay((NUM_RETRIES - tries + 1) * RETRY_DELAY_MS)
          .then(() => renameInt(sourcePath, destinationPath, stackErr, tries - 1));
      }
      return (err.code === 'EPERM')
        ? fs.statAsync(destinationPath)
          .then(stat => stat.isDirectory()
            ? PromiseBB.reject(restackErr(err, stackErr))
            : errorHandler(err, stackErr, tries)
              .then(() => renameInt(sourcePath, destinationPath, stackErr, tries - 1)))
          .catch(newErr => PromiseBB.reject(restackErr(newErr, stackErr)))
        : errorHandler(err, stackErr, tries)
          .then(() => renameInt(sourcePath, destinationPath, stackErr, tries - 1));
    });
}

export function rmdirAsync(dirPath: string): PromiseBB<void> {
  return rmdirInt(dirPath, new Error(), NUM_RETRIES);
}

function rmdirInt(dirPath: string, stackErr: Error, tries: number): PromiseBB<void> {
  return simfail(() => fs.rmdirAsync(dirPath))
    .catch((err: NodeJS.ErrnoException) => {
      if (err.code === 'ENOENT') {
        // don't mind if a file we wanted deleted was already gone
        return PromiseBB.resolve();
      } else if (RETRY_ERRORS.has(err.code) && (tries > 0)) {
          return PromiseBB.delay(RETRY_DELAY_MS)
            .then(() => rmdirInt(dirPath, stackErr, tries - 1));
      }
      throw restackErr(err, stackErr);
    });
}

export function removeAsync(remPath: string, options?: IRemoveFileOptions): PromiseBB<void> {
  const stackErr = new Error();
  return removeInt(remPath, stackErr, NUM_RETRIES, options || {});
}

function removeInt(remPath: string, stackErr: Error, tries: number,
                   options: IRemoveFileOptions): PromiseBB<void> {
  return simfail(() => rimrafAsync(remPath))
    .catch(err => errorHandler(err, stackErr, tries, options.showDialogCallback)
      .then(() => removeInt(remPath, stackErr, tries - 1, options)));
}

function rimrafAsync(remPath: string): PromiseBB<void> {
  return new PromiseBB((resolve, reject) => {
    // don't use the rimraf implementation of busy retries because it's f*cked:
    // https://github.com/isaacs/rimraf/issues/187
    rimraf(remPath, {
      maxBusyTries: 0,
    }, err => {
      if (err) {
        reject(err);
      } else {
        resolve();
      }
    });
  });
}

export function readlinkAsync(linkPath: string): PromiseBB<string> {
  const stackErr = new Error();
  return readlinkInt(linkPath, stackErr, NUM_RETRIES);
}

function readlinkInt(linkPath: string, stackErr: Error, tries: number): PromiseBB<string> {
  return simfail(() => fs.readlinkAsync(linkPath))
    .catch(err => {
      if ((err.code === 'UNKNOWN') && (process.platform === 'win32')) {
        // on windows this return UNKNOWN if the file is not a link.
        // of course there could be a thousand other things returning UNKNOWN but we'll never
        // know, will we? libuv? will we?
        const newErr: any = new Error('Not a link');
        newErr.code = 'EINVAL';
        newErr.syscall = 'readlink';
        newErr.path = linkPath;
        return Promise.reject(newErr);
      } else if (err.code === 'EINVAL') {
        return Promise.reject(err);
      } else {
        return errorHandler(err, stackErr, tries)
          .then(() => readlinkInt(linkPath, stackErr, tries - 1));
      }
    });
}

function elevated(func: (ipc, req: NodeRequireFunction) => Promise<void>,
                  parameters: any): PromiseBB<void> {
  let server: net.Server;
  return new PromiseBB<void>((resolve, reject) => {
    const id = shortid();
    let resolved = false;

    const ipcPath = `__fs_elevated_${id}`;

    server = net.createServer(connRaw => {
      const conn = new JsonSocket(connRaw);

      conn
        .on('message', data => {
          log('warn', 'got unexpected ipc message', JSON.stringify(data));
        })
        .on('end', () => {
          if (!resolved) {
            resolved = true;
            resolve(null);
          }
        })
        .on('error', err => {
          log('error', 'elevated code reported error', err);
          if (!resolved) {
            resolved = true;
            resolve(err);
          }
        });
    })
    .listen(path.join('\\\\?\\pipe', ipcPath));
    runElevated(ipcPath, func, parameters)
      .catch(err => {
        if ((err.code === 5)
            || ((process.platform === 'win32') && (err.errno === 1223))) {
          // this code is returned when the user rejected the UAC dialog. Not currently
          // aware of another case
          reject(new UserCanceled());
        } else {
          reject(new Error(`OS error ${err.message} (${err.code})`));
        }
      });
  })
  .finally(() => {
    if (server !== undefined) {
      server.close();
    }
  });
}

export function ensureDirWritableAsync(dirPath: string,
                                       confirm?: () => PromiseBB<void>): PromiseBB<void> {
  if (confirm === undefined) {
    confirm = () => PromiseBB.resolve();
  }
  const stackErr = new Error();
  return ensureDirAsync(dirPath)
    .then(() => {
      const canary = path.join(dirPath, '__vortex_canary');
      return ensureFileAsync(canary)
        .then(() => removeAsync(canary));
    })
    .catch(err => {
      // weirdly we get EBADF from ensureFile sometimes when the
      // directory isn't writeable instead of EPERM. More weirdly, this seems to happen
      // only on startup.
      if (['EPERM', 'EBADF', 'UNKNOWN'].indexOf(err.code) !== -1) {
        return PromiseBB.resolve(confirm())
          .then(() => {
            const userId = getUserId();
            return elevated((ipcPath, req: NodeRequireFunction) => {
              // tslint:disable-next-line:no-shadowed-variable
              const fs = req('fs-extra-promise');
              const { allow } = req('permissions');
              return fs.ensureDirAsync(dirPath)
                .then(() => allow(dirPath, userId, 'rwx'));
            }, { dirPath, userId })
            // if elevation fails, rethrow the original error, not the failure to elevate
            .catch(elevatedErr => {
              if (elevatedErr.message.indexOf('The operation was canceled by the user') !== -1) {
                return Promise.reject(new UserCanceled());
              }
              // if elevation failed, return the original error because the one from
              // elevate, while interesting as well, would make error handling too complicated
              log('error', 'failed to acquire permission', elevatedErr.message);

              return PromiseBB.reject(restackErr(err, stackErr));
            });
          });
      } else {
        return PromiseBB.reject(restackErr(err, stackErr));
      }
    });
}

export function changeFileOwnership(filePath: string, stat: fs.Stats): PromiseBB<void> {
  if (process.platform === 'win32') {
    // This is a *nix only function.
    return PromiseBB.resolve();
  }

  const readAndWriteOther = parseInt('0006', 8);
  if ((stat.mode & readAndWriteOther) === readAndWriteOther) {
    return PromiseBB.reject(new ProcessCanceled('Ownership change not required'));
  }

  const readAndWriteGroup = parseInt('0060', 8);
  const hasGroupPermissions = ((stat.mode & readAndWriteGroup) === readAndWriteGroup);

  // (Writing this down as it can get confusing) Cases where we need to change ownership are:
  //  <BaseOwnerCheck> - If the process real ID is different than the file's real ID.
  //
  //  1. If <BaseOwnerCheck> is true and the file does NOT have the group read/write bits set.
  //  2. If <BaseOwnerCheck> is true and the file DOES have the group read/write bits set but
  //   the process group id differs from the file's group id.
  //
  // Ask for forgiveness, not permission.
  return (stat.uid !== process.getuid())
    ? (!hasGroupPermissions) || (hasGroupPermissions && (stat.gid !== process.getgid()))
      ? fs.chownAsync(filePath, process.getuid(), stat.gid).catch(err => PromiseBB.reject(err))
      : PromiseBB.resolve()
    : PromiseBB.resolve();
}

export function changeFileAttributes(filePath: string,
                                     wantedAttributes: number,
                                     stat: fs.Stats): PromiseBB<void> {
    return this.changeFileOwnership(filePath, stat)
      .then(() => {
        const finalAttributes = stat.mode | wantedAttributes;
        return fs.chmodAsync(filePath, finalAttributes);
    })
    .catch(ProcessCanceled, () => PromiseBB.resolve())
    .catch(err => PromiseBB.reject(err));
}

export function makeFileWritableAsync(filePath: string): PromiseBB<void> {
  const stackErr = new Error();
  const wantedAttributes = process.platform === 'win32' ? parseInt('0666', 8) : parseInt('0600', 8);
  return fs.statAsync(filePath).then(stat => {
    if (!stat.isFile()) {
      const err: NodeJS.ErrnoException =
        new Error(`Expected a file, found a directory: "${filePath}"`);
      err.code = 'EISDIR';
      err.path = filePath;
      err.syscall = 'stat';
      err.stack = stackErr.stack;
      return PromiseBB.reject(err);
    }

    return ((stat.mode & wantedAttributes) !== wantedAttributes)
      ? this.changeFileAttributes(filePath, wantedAttributes, stat)
      : PromiseBB.resolve();
  });
}

function raiseUACDialog<T>(t: I18next.TFunction,
                           err: any,
                           op: () => PromiseBB<T>,
                           filePath: string): PromiseBB<T> {
  let fileToAccess = filePath !== undefined ? filePath : err.path;
  const choice = dialog.showMessageBox(getVisibleWindow(), {
      title: 'Access denied (2)',
      message: t('Vortex needs to access "{{ fileName }}" but doesn\'t have permission to.\n'
        + 'If your account has admin rights Vortex can unlock the file for you. '
        + 'Windows will show an UAC dialog.',
        { replace: { fileName: fileToAccess } }),
      buttons: [
        'Cancel',
        'Retry',
        'Give permission',
      ],
      noLink: true,
      type: 'warning',
    });
  if (choice === 1) { // Retry
    return forcePerm(t, op, filePath);
  } else if (choice === 2) { // Give Permission
    const userId = getUserId();
    return fs.statAsync(fileToAccess)
      .catch((statErr) => {
        if (statErr.code === 'ENOENT') {
          fileToAccess = path.dirname(fileToAccess);
        }
        return PromiseBB.resolve();
      })
      .then(() => elevated((ipcPath, req: NodeRequireFunction) => {
        // tslint:disable-next-line:no-shadowed-variable
        const { allow } = req('permissions');
        return allow(fileToAccess, userId, 'rwx');
      }, { fileToAccess, userId })
        .catch(elevatedErr => {
          if ((elevatedErr instanceof UserCanceled)
          || (elevatedErr.message.indexOf('The operation was canceled by the user') !== -1)) {
            return Promise.reject(new UserCanceled());
          }
          // if elevation failed, return the original error because the one from
          // elevate, while interesting as well, would make error handling too complicated
          log('error', 'failed to acquire permission', elevatedErr.message);
          return Promise.reject(err);
        }))
      .then(() => forcePerm(t, op, filePath));
  } else {
    return PromiseBB.reject(new UserCanceled());
  }
}

export function forcePerm<T>(t: I18next.TFunction,
                             op: () => PromiseBB<T>,
                             filePath?: string,
                             maxTries: number = 3): PromiseBB<T> {
  return op()
    .catch(err => {
      const fileToAccess = filePath !== undefined ? filePath : err.path;
      if ((['EPERM', 'EACCES'].indexOf(err.code) !== -1) || (err.errno === 5)) {
        const wantedAttributes = process.platform === 'win32'
          ? parseInt('0666', 8)
          : parseInt('0600', 8);
        return fs.statAsync(fileToAccess)
          .then(stat => this.changeFileAttributes(fileToAccess, wantedAttributes, stat))
          .then(() => op())
          .catch(() => raiseUACDialog(t, err, op, filePath))
          .catch(UserCanceled, () => undefined);
      } else if (RETRY_ERRORS.has(err.code) && maxTries > 0) {
        return PromiseBB.delay(RETRY_DELAY_MS)
          .then(() => forcePerm(t, op, filePath, maxTries - 1));
      } else {
        return PromiseBB.reject(err);
      }
    });
}<|MERGE_RESOLUTION|>--- conflicted
+++ resolved
@@ -178,13 +178,8 @@
       options.title = 'Anti Virus denied access';
       options.message = `Your Anti-Virus Software has blocked access to "${filePath}".`;
       options.detail = undefined;
-<<<<<<< HEAD
-    } else if ([21, 59, 483, 793, 1005, 1392].indexOf(err['nativeCode']) !== -1) {
-      options.title = 'I/O Error';
-=======
-    } else if ([21, 483, 793, 1005, 1392, 1920, 6800].indexOf(err['nativeCode']) !== -1) {
+    } else if ([21, 59, 483, 793, 1005, 1392, 1920, 6800].indexOf(err['nativeCode']) !== -1) {
       options.title = `I/O Error (${err['nativeCode']})`;
->>>>>>> 42b58b2d
       options.message = `Accessing "${filePath}" failed with an error that indicates `
                       + 'a hardware problem. This may indicate the disk is defective, '
                       + 'if it\'s a network or cloud drive it may simply indicate '
@@ -192,11 +187,7 @@
                       + 'Please do not report this to us, this is not a bug in Vortex '
                       + 'and we can not provide remote assistance with hardware problems.';
     } else if ([362, 383, 395, 396, 404].indexOf(err['nativeCode']) !== -1) {
-<<<<<<< HEAD
-      options.title = 'OneDrive error';
-=======
       options.title = `OneDrive error (${err['nativeCode']})`;
->>>>>>> 42b58b2d
       options.message = `The file "${filePath}" is stored on a cloud storage drive `
                       + '(Microsoft OneDrive) which is currently unavailable. Please '
                       + 'check your internet connection and verify the service is running, '
@@ -209,32 +200,20 @@
                       + 'it\'s being used. '
                       + 'A common example of this is if you try to put the staging folder on a '
                       + 'OneDrive folder because OneDrive can\'t deal with hardlinks.';
-<<<<<<< HEAD
-    } else if ([433].indexOf(err['nativeCode']) !== -1) {
-      options.title = 'Drive unavailable';
-=======
     } else if ([433, 1920].indexOf(err['nativeCode']) !== -1) {
       options.title = `Drive unavailable (${err['nativeCode']})`;
->>>>>>> 42b58b2d
       options.message = `The file "${filePath}" is currently not accessible. If this is a `
                       + 'network drive, please make sure it\'s connected. Otherwise make sure '
                       + 'the drive letter hasn\'t changed and if necessary, update the path '
                       + 'within Vortex.';
     } else if ([53, 4350].indexOf(err['nativeCode']) !== -1) {
-<<<<<<< HEAD
-      options.title = 'Network drive unavailable';
+      options.title = `Network drive unavailable (${err['nativeCode']})`;
       options.message = `The file "${filePath}" is currently not accessible, very possibly the `
                       + 'network share as a whole is inaccesible due to a network problem '
                       + 'or the server being offline.';
     } else if (err['nativeCode'] === 1816) {
       options.title = 'Not enough quota';
       options.message = `Windows reported insufficient quota writing to "${filePath}".`;
-=======
-      options.title = `Network drive unavailable (${err['nativeCode']})`;
-      options.message = `The file "${filePath}" is currently not accessible, very possibly the `
-                      + 'network share as a whole is inaccesible due to a network problem '
-                      + 'or the server being offline.';
->>>>>>> 42b58b2d
     } else {
       options.title += ` (${err['nativeCode']})`;
       options.buttons.unshift('Cancel and Report');

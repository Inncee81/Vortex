import { get as getHTTP, IncomingMessage } from 'http';
import { get as getHTTPS } from 'https';
import * as url from 'url';

<<<<<<< HEAD
export function jsonRequest<T>(apiURL: string): Promise<T> {
    return new Promise((resolve, reject) => {
      const parsed = url.parse(apiURL);
      const get = (parsed.protocol === 'http:')
        ? getHTTP
        : getHTTPS;

      get({
        ...parsed,
        headers: { 'User-Agent': 'Vortex' },
      } as any, (res: IncomingMessage) => {
        const { statusCode } = res;
        const contentType = res.headers['content-type'];
=======
export interface IRequestOptions {
  expectedContentType?: RegExp;
  encoding?: string;
}

export function rawRequest(apiURL: string, options?: IRequestOptions): Promise<string> {
  if (options === undefined) {
    options = {};
  }

  return new Promise((resolve, reject) => {
    const parsed = url.parse(apiURL);
    const get = (parsed.protocol === 'http:')
      ? getHTTP
      : getHTTPS;

    get({
      ...parsed,
      headers: { 'User-Agent': 'Vortex' },
    } as any, (res: IncomingMessage) => {
      const { statusCode } = res;
      const contentType = res.headers['content-type'];

      let err: string;
      if (statusCode !== 200) {
        err = `Request Failed. Status Code: ${statusCode}`;
      } else if ((options.expectedContentType !== undefined)
        && !options.expectedContentType.test(contentType)) {
        err = `Invalid content-type ${contentType}`;
      }
>>>>>>> 7a293f89

        let err: string;
        if (statusCode !== 200) {
          err = `Request Failed. Status Code: ${statusCode}`;
        } else if (!/^application\/json/.test(contentType)
                   && !/^text\/plain/.test(contentType)) {
          err = `Invalid content-type ${contentType}`;
        }

<<<<<<< HEAD
        if (err !== undefined) {
          res.resume();
          return reject(new Error(err));
        }

        res.setEncoding('utf8');
        let rawData = '';
        res.on('data', (chunk) => { rawData += chunk; });
        res.on('end', () => {
          try {
            resolve(JSON.parse(rawData));
          } catch (e) {
            reject(e);
          }
        });
      })
      .on('error', (err: Error) => {
        return reject(err);
      });
=======
      if (options.encoding !== undefined) {
        res.setEncoding(options.encoding);
      }
      let rawData = '';
      res.on('data', (chunk) => { rawData += chunk; });
      res.on('end', () => {
        try {
          resolve(rawData);
        } catch (e) {
          reject(e);
        }
      })
        .on('error', (reqErr: Error) => {
          return reject(reqErr);
        });
    });
>>>>>>> 7a293f89
  });
}

export function jsonRequest<T>(apiURL: string): Promise<T> {
  return rawRequest(apiURL, {
    expectedContentType: /^(application\/json|text\/plain)/,
    encoding: 'utf-8',
  })
  .then(rawData => JSON.parse(rawData));
}<|MERGE_RESOLUTION|>--- conflicted
+++ resolved
@@ -2,21 +2,6 @@
 import { get as getHTTPS } from 'https';
 import * as url from 'url';
 
-<<<<<<< HEAD
-export function jsonRequest<T>(apiURL: string): Promise<T> {
-    return new Promise((resolve, reject) => {
-      const parsed = url.parse(apiURL);
-      const get = (parsed.protocol === 'http:')
-        ? getHTTP
-        : getHTTPS;
-
-      get({
-        ...parsed,
-        headers: { 'User-Agent': 'Vortex' },
-      } as any, (res: IncomingMessage) => {
-        const { statusCode } = res;
-        const contentType = res.headers['content-type'];
-=======
 export interface IRequestOptions {
   expectedContentType?: RegExp;
   encoding?: string;
@@ -47,37 +32,7 @@
         && !options.expectedContentType.test(contentType)) {
         err = `Invalid content-type ${contentType}`;
       }
->>>>>>> 7a293f89
 
-        let err: string;
-        if (statusCode !== 200) {
-          err = `Request Failed. Status Code: ${statusCode}`;
-        } else if (!/^application\/json/.test(contentType)
-                   && !/^text\/plain/.test(contentType)) {
-          err = `Invalid content-type ${contentType}`;
-        }
-
-<<<<<<< HEAD
-        if (err !== undefined) {
-          res.resume();
-          return reject(new Error(err));
-        }
-
-        res.setEncoding('utf8');
-        let rawData = '';
-        res.on('data', (chunk) => { rawData += chunk; });
-        res.on('end', () => {
-          try {
-            resolve(JSON.parse(rawData));
-          } catch (e) {
-            reject(e);
-          }
-        });
-      })
-      .on('error', (err: Error) => {
-        return reject(err);
-      });
-=======
       if (options.encoding !== undefined) {
         res.setEncoding(options.encoding);
       }
@@ -94,7 +49,6 @@
           return reject(reqErr);
         });
     });
->>>>>>> 7a293f89
   });
 }
 

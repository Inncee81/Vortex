import {
  addNotification,
  IDialogAction,
  IDialogContent,
  showDialog,
} from '../actions/notifications';
import { IErrorOptions } from '../types/IExtensionContext';
import { IState } from '../types/IState';
import { jsonRequest } from '../util/network';

import { HTTPError } from './CustomErrors';
import { isOutdated, sendReport, toError,
         getErrorContext, didIgnoreError } from './errorHandling';
import { log } from './log';
import { truthy } from './util';

import { IFeedbackResponse } from 'nexus-api';
import * as Redux from 'redux';
import { ThunkDispatch } from 'redux-thunk';

const GITHUB_PROJ = 'Nexus-Mods/Vortex';

function clamp(min: number, value: number, max: number): number {
  return Math.max(max, Math.min(min, value));
}

/**
 * calculate a reasonable time to display a message based on the
 * amount of text.
 * This is quite crude because the reading speed differs between languages.
 * Japanese and Chinese for example where a single symbol has much more meaning
 * than a latin character the reading speed per symbol will be lower.
 *
 * @export
 * @param {number} messageLength
 * @returns
 */
export function calcDuration(messageLength: number) {
  return clamp(2000, messageLength * 50, 7000);
}

/**
 * show a notification that some operation succeeded. This message has a timer based on
 * the message length
 *
 * @export
 * @template S
 * @param {Redux.Dispatch<S>} dispatch
 * @param {string} message
 * @param {string} [id]
 */
export function showSuccess<S>(dispatch: ThunkDispatch<IState, null, Redux.Action>,
                               message: string,
                               id?: string) {
  // show message for 2 to 7 seconds, depending on message length
  dispatch(addNotification({
    id,
    type: 'success',
    message,
    displayMS: calcDuration(message.length),
  }));
}

/**
 * show activity notification
 */
export function showActivity<S>(dispatch: ThunkDispatch<IState, null, Redux.Action>,
                                message: string,
                                id?: string) {
  dispatch(addNotification({
    id,
    type: 'activity',
    message,
  }));
}

/**
 * show an info notification. Please don't use this for important stuff as the message
 * has a timer based on message length
 *
 * @export
 * @template S
 * @param {Redux.Dispatch<S>} dispatch
 * @param {string} message
 * @param {string} [id]
 */
export function showInfo<S>(dispatch: ThunkDispatch<IState, null, Redux.Action>,
                            message: string,
                            id?: string) {
  // show message for 2 to 7 seconds, depending on message length
  dispatch(addNotification({
    id,
    type: 'info',
    message,
    displayMS: calcDuration(message.length),
  }));
}

function genGithubUrl(issueId: number) {
  return `https://github.com/Nexus-Mods/Vortex/issues/${issueId}`;
}

function genFeedbackText(response: IFeedbackResponse, githubInfo?: any): string {
  const lines = [
    'Thank you for your feedback!',
    '',
    'If you\'re reporting a bug, please don\'t forget to leave additional '
      + 'information in the form that should have opened in your webbrowser.',
    '',
  ];

  if (response.github_issue === undefined) {
    lines.push('Your feedback will be reviewed before it is published.');
  } else {
    if (((githubInfo !== undefined) && (githubInfo.state === 'closed'))
        || response.github_issue.issue_state === 'closed') {
      lines.push('This issue was reported before and seems to be fixed already. '
               + 'If you\'re not running the newest version of Vortex, please update.');
    } else if (((githubInfo !== undefined) && (githubInfo.comments >= 1))
               || (response.count > 1)) {
      lines.push('This is not the first report about this problem, so your report '
               + 'was added as a comment to the existing one.');
    } else {
      lines.push('You were the first to report this issue.');
    }
    const url = genGithubUrl(response.github_issue.issue_number);
    lines.push(`You can review the created issue on [url]${url}[/url]`);
  }

  return lines.join('[br][/br]');
}

const noReportErrors = ['ETIMEDOUT', 'ECONNREFUSED', 'ECONNABORTED', 'ENETUNREACH'];

function shouldAllowReport(err: string | Error | any, options?: IErrorOptions): boolean {
  if ((options !== undefined) && (options.allowReport !== undefined)) {
    return options.allowReport;
  }
  if (err.code === undefined) {
    return true;
  }

  return noReportErrors.indexOf(err.code) === -1;
}

/**
 * show an error notification with an optional "more" button that displays further details
 * in a modal dialog.
 *
 * @export
 * @template S
 * @param {Redux.Dispatch<S>} dispatch
 * @param {string} title
 * @param {any} [details] further details about the error (stack and such). The api says we only
 *                        want string or Errors but since some node apis return non-Error objects
 *                        where Errors are expected we have to be a bit more flexible here.
 */
export function showError(dispatch: ThunkDispatch<IState, null, Redux.Action>,
                          title: string,
                          details?: string | Error | any,
                          options?: IErrorOptions) {
  const err = renderError(details);

  const allowReport = err.allowReport !== undefined
    ? err.allowReport
    : shouldAllowReport(details, options);

  log(allowReport ? 'error' : 'warn', title, err);

  const content: IDialogContent = (truthy(options) && options.isHTML) ? {
    htmlText: err.message || err.text,
    options: {
      wrap: false,
    },
  } : (truthy(options) && options.isBBCode) ? {
    bbcode: err.message || err.text,
    options: {
      wrap: false,
    },
  } : {
    text: err.text,
    message: err.message,
    options: {
      wrap: err.wrap,
      hideMessage: (options === undefined) || (options.hideDetails !== false),
    },
    parameters: {
      ...(options !== undefined) ? options.replace : {},
      ...(err.parameters || {}),
    },
  };

  const actions: IDialogAction[] = [];

  const context = getErrorContext();

  if (!isOutdated() && !didIgnoreError() && allowReport) {
    actions.push({
      label: 'Report',
<<<<<<< HEAD
      action: () => sendReport('error', toError(details, options), context, ['error'], '', process.type)
=======
      action: () => sendReport('error', toError(details, title, options), ['error'], '', process.type)
>>>>>>> 6346ece1
        .then(response => {
          if (response !== undefined) {
            const { issue_number } = response.github_issue;
            const githubURL = `https://api.github.com/repos/${GITHUB_PROJ}/issues/${issue_number}`;
            jsonRequest<any>(githubURL)
              .catch(() => undefined)
              .then(githubInfo => {
                dispatch(showDialog('success', 'Issue reported', {
                  bbcode: genFeedbackText(response, githubInfo),
                }, [{ label: 'Close' }]));
              });
          }
        }),
    });
  }

  actions.push({ label: 'Close', default: true });

  let haveMessage = (options !== undefined) && (options.message !== undefined);

  dispatch(addNotification({
    id: (options !== undefined) ? options.id : undefined,
    type: 'error',
    title: haveMessage ? title : undefined,
    message: haveMessage ? options.message : title,
    replace: (options !== undefined) ? options.replace : undefined,
    actions: details !== undefined ? [{
      title: 'More',
      action: (dismiss: () => void) => {
        dispatch(showDialog('error', 'Error', content, actions));
      },
    }] : [],
  }));
}

export interface IPrettifiedError {
  message: string;
  replace?: any;
  allowReport?: boolean;
}

export function prettifyNodeErrorMessage(err: any): IPrettifiedError {
  if (err.code === undefined) {
    return { message: err.message, replace: {} };
  } else if (err.syscall === 'getaddrinfo') {
    return {
      message: 'Network address "{{host}}" could not be resolved. This is often a temporary error, '
             + 'please try again later.',
      replace: { host: err.host || err.hostname },
      allowReport: false,
    };
  } else if (err.code === 'EPERM') {
    const filePath = err.path || err.filename;
    return {
      message: 'Vortex needs to access "{{filePath}}" but it\'s write protected.\n'

            + 'When you configure directories and access rights you need to ensure Vortex can '
            + 'still access data directories.\n'
            + 'This is usually not a bug in Vortex.',
      replace: { filePath },
      allowReport: false,
    };
  } else if (err.code === 'ENOENT') {
    if ((err.path !== undefined) || (err.filename !== undefined)) {
      const filePath = err.path || err.filename;

      return {
        message: 'Vortex tried to access "{{filePath}}" but it doesn\'t exist.',
        replace: { filePath },
        allowReport: false,
      };
    } else if (err.host !== undefined) {
      return {
        message: 'Network address "{{host}}" not found.',
        replace: { host: err.host },
        allowReport: false,
      };
    }
  } else if (err.code === 'ENOSPC') {
    return {
      message: 'The disk is full',
      allowReport: false,
    };
  } else if (err.code === 'ENETUNREACH') {
    return {
      message: 'Network server not reachable.',
      allowReport: false,
    };
  } else if (err.code === 'ECONNABORTED') {
    return {
      message: 'Network connection aborted by the server.',
      allowReport: false,
    };
  } else if (err.code === 'ECONNREFUSED') {
    return {
      message: 'Network connection refused.',
      allowReport: false,
    };
  } else if (err.code === 'ECONNRESET') {
    return {
      message: 'Network connection closed unexpectedly.',
      allowReport: false,
    };
  } else if (err.code === 'ETIMEDOUT') {
    return {
      message: 'Network connection to "{{address}}" timed out, please try again.',
      replace: { address: err.address },
      allowReport: false,
    };
  } else if (err.code === 'EAI_AGAIN') {
    return {
      message: 'Temporary name resolution error, please try again later.',
      allowReport: false,
    };
  } else if (err.code === 'EISDIR') {
    return {
      message: 'Vortex expected a file but found a directory.',
      allowReport: false,
    };
  } else if (err.code === 'ENOTDIR') {
    return {
      message: 'Vortex expected a directory but found a file.',
      allowReport: false,
    };
  } else if (err.code === 'EROFS') {
    return {
      message: 'The filesystem is read-only.',
      allowReport: false,
    };
  } else if (err.code === 'UNKNOWN') {
    return {
      message: 'An unknown error occurred. What this means is that Windows or the framework don\'t '
             + 'provide any useful information to diagnose this problem. '
             + 'Please do not report this issue without saying what exactly you were doing.',
    }
  }

  return {
    message: err.message,
  };
}

interface ICustomErrorType {
  message?: string;
  text?: string;
  parameters?: any;
  allowReport?: boolean;
  wrap: boolean;
}

function renderCustomError(err: any) {
  const res: ICustomErrorType = { wrap: false };
  if (err === undefined) {
    res.text = 'Unknown error';
  } else if ((err.error !== undefined) && (err.error instanceof Error)) {
    const pretty = prettifyNodeErrorMessage(err.error);
    if (err.message !== undefined) {
      res.text = err.message;
      res.message = pretty.message;
    } else {
      res.text = pretty.message;
    }
    res.parameters = pretty.replace;
    res.allowReport = pretty.allowReport;
  } else {
    res.text = err.message || 'An error occurred';
  }

  let attributes = Object.keys(err || {})
      .filter(key => key[0].toUpperCase() === key[0]);
  if (attributes.length === 0) {
    attributes = Object.keys(err || {})
      .filter(key => ['message', 'error'].indexOf(key) === -1);
  }
  if (attributes.length > 0) {
    const old = res.message;
    res.message = attributes
        .map(key => key + ':\t' + err[key])
        .join('\n');
    if (old !== undefined) {
      res.message = old + '\n' + res.message;
    }
  }
  if ((res.message !== undefined) && (res.message.length === 0)) {
    res.message = undefined;
  }
  return res;
}

function prettifyHTTPError(err: HTTPError) {
  const fallback = () => {
    const rangeDescription = (err.statusCode >= 500)
      ? 'This code is usually the responsibility of the server and will likely be temporary'
      : (err.statusCode >= 400)
        ? 'This code is usually caused by an invalid request, maybe you followed a link '
          + 'that has expired or you lack permission to access it.'
        : (err.statusCode >= 300)
          ? 'This code indicates the url is no longer valid.'
          : 'This code isn\'t an error and shouldn\'t have been reported';

    return {
      text: 'Requesting url "{{url}}" failed with status "{{statusCode}} {{message}}".\n'
             + rangeDescription,
      parameters: {
        message: err.statusMessage,
        url: err.url,
        statusCode: err.statusCode,
      },
      // 3xx errors are redirections and should have been followed,
      // 2xx aren't errors and shouldn't have been reported.
      allowReport: err.statusCode < 400,
    };
  };

  const func = {
  }[err.statusCode] || fallback;

  return func();
}

/**
 * render error message for display to the user
 * @param err
 */
export function renderError(err: string | Error | any):
    { message?: string, text?: string, parameters?: any, allowReport?: boolean, wrap: boolean } {
  if (Array.isArray(err)) {
    err = err[0];
  }
  if (typeof(err) === 'string') {
    return { text: err, wrap: true };
  } else if (err instanceof HTTPError) {
    return prettifyHTTPError(err);
  } else if (err instanceof Error) {
    const errMessage = prettifyNodeErrorMessage(err);
    return {
      text: errMessage.message,
      message: err.stack,
      parameters: errMessage.replace,
      wrap: false,
      allowReport: errMessage.allowReport,
    };
  } else {
    return renderCustomError(err);
  }
}<|MERGE_RESOLUTION|>--- conflicted
+++ resolved
@@ -197,11 +197,7 @@
   if (!isOutdated() && !didIgnoreError() && allowReport) {
     actions.push({
       label: 'Report',
-<<<<<<< HEAD
-      action: () => sendReport('error', toError(details, options), context, ['error'], '', process.type)
-=======
-      action: () => sendReport('error', toError(details, title, options), ['error'], '', process.type)
->>>>>>> 6346ece1
+      action: () => sendReport('error', toError(details, title, options), context, ['error'], '', process.type)
         .then(response => {
           if (response !== undefined) {
             const { issue_number } = response.github_issue;

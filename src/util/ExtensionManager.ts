--- conflicted
+++ resolved
@@ -3,11 +3,7 @@
          IDialogContent, showDialog } from '../actions/notifications';
 import { suppressNotification } from '../actions/notificationSettings';
 import { setExtensionLoadFailures } from '../actions/session';
-<<<<<<< HEAD
-=======
-
-import { DialogActions, DialogType, IDialogContent, showDialog } from '../actions/notifications';
->>>>>>> 7a293f89
+
 import { IExtension } from '../extensions/extension_manager/types';
 import { ExtensionInit } from '../types/Extension';
 import {
@@ -48,10 +44,7 @@
 import { app as appIn, dialog as dialogIn, ipcMain, ipcRenderer, remote } from 'electron';
 import { EventEmitter } from 'events';
 import * as fs from 'fs-extra';
-<<<<<<< HEAD
 import I18next from 'i18next';
-=======
->>>>>>> 7a293f89
 import * as JsonSocket from 'json-socket';
 import * as _ from 'lodash';
 import { IHashResult, ILookupResult, IModInfo, IReference } from 'modmeta-db';

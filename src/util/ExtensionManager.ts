import { forgetExtension, setExtensionEnabled, setExtensionVersion } from '../actions/app';
import { addNotification, dismissNotification, closeDialog } from '../actions/notifications';
import { setExtensionLoadFailures } from '../actions/session';

import { DialogActions, DialogType, IDialogContent, showDialog } from '../actions/notifications';
import { ExtensionInit } from '../types/Extension';
import {
  ArchiveHandlerCreator,
  IArchiveHandler,
  IArchiveOptions,
  IErrorOptions,
  IExtensionApi,
  IExtensionContext,
  ILookupDetails,
  IOpenOptions,
  IReducerSpec,
  IRunOptions,
  IRunParameters,
  StateChangeCallback,
  ThunkStore,
} from '../types/IExtensionContext';
import { INotification } from '../types/INotification';
import { IExtensionLoadFailure, IExtensionState, IState } from '../types/IState';

import { Archive } from './archives';
import { ProcessCanceled, UserCanceled, MissingDependency } from './CustomErrors';
import { isOutdated } from './errorHandling';
import getVortexPath from './getVortexPath';
import lazyRequire from './lazyRequire';
import { log } from './log';
import { showError } from './message';
import { registerSanityCheck, SanityCheck } from './reduxSanity';
import runElevatedCustomTool from './runElevatedCustomTool';
import { activeGameId } from './selectors';
import { getSafe } from './storeHelper';
import StyleManagerT from './StyleManager';
import { setdefault, truthy } from './util';

import * as Promise from 'bluebird';
import { spawn, SpawnOptions } from 'child_process';
import { app as appIn, dialog as dialogIn, ipcMain, ipcRenderer, remote } from 'electron';
import { EventEmitter } from 'events';
import * as fs from 'fs';
<<<<<<< HEAD
import I18next from 'i18next';
=======
import * as I18next from 'i18next';
import * as _ from 'lodash';
>>>>>>> aa407c86
import { IHashResult, ILookupResult, IModInfo, IReference } from 'modmeta-db';
import * as modmetaT from 'modmeta-db';
const modmeta = lazyRequire<typeof modmetaT>(() => require('modmeta-db'));
import * as nodeIPC from 'node-ipc';
import * as path from 'path';
import * as Redux from 'redux';
import {} from 'redux-watcher';
import * as rimraf from 'rimraf';
import * as semver from 'semver';
import { generate as shortid } from 'shortid';
import { dynreq, runElevated } from 'vortex-run';

// tslint:disable-next-line:no-var-requires
const ReduxWatcher = require('redux-watcher');

let app = appIn;
let dialog = dialogIn;

if (remote !== undefined) {
  app = remote.app;
  dialog = remote.dialog;
}

interface IRegisteredExtension {
  name: string;
  path: string;
  dynamic: boolean;
  initFunc: ExtensionInit;
}

interface IWatcherRegistry {
  [watchPath: string]: StateChangeCallback[];
}

interface IInitCall {
  extension: string;
  extensionPath: string;
  key: string;
  arguments: any[];
  optional: boolean;
}

interface IApiAddition {
  key: string;
  callback: (...args: any[]) => void;
}

class ContextProxyHandler implements ProxyHandler<any> {
  private mContext: any;
  private mInitCalls: IInitCall[];
  private mApiAdditions: IApiAddition[];
  private mCurrentExtension: string;
  private mCurrentPath: string;
  private mOptional: {};

  constructor(context: any) {
    this.mContext = context;
    this.mInitCalls = [];
    this.mApiAdditions = [];
    // TODO: check if this is necessary. Ususally the arrow lambda should
    //   bind this automatically
    // tslint:disable-next-line:no-this-assignment
    const that = this;
    this.mOptional = new Proxy({}, {
      get(target, key: PropertyKey): any {
        return (...args) => {
          that.mInitCalls.push({
            extension: that.mCurrentExtension,
            extensionPath: that.mCurrentPath,
            key: key.toString(),
            arguments: args,
            optional: true,
          });
        };
      },
    });
  }

  /**
   * returns the parameters of calls to the specified function
   */
  public getCalls(name: string): IInitCall[] {
    return this.mInitCalls.filter((call: IInitCall) =>
      call.key === name);
  }

  public invokeAdditions() {
    this.mApiAdditions.forEach((addition: IApiAddition) => {
      this.getCalls(addition.key).forEach(call => {
        addition.callback(...call.arguments, call.extensionPath);
      });
    });
  }

  /**
   * remove all init calls from incompatible extensions
   */
  public unloadIncompatible(furtherAPIs: Set<string>,
                            allExtensions: string[]): { [extId: string]: IExtensionLoadFailure[] } {
    const addAPIs: string[] =
        this.mApiAdditions.map((addition: IApiAddition) => addition.key);
    const fullAPI = new Set([...furtherAPIs, ...this.staticAPIs, ...addAPIs]);

    const incompatibleExtensions: { [extId: string]: IExtensionLoadFailure[] } = {};

    this.mInitCalls.filter(
      (call: IInitCall) => !call.optional && !fullAPI.has(call.key))
    .forEach((call: IInitCall) => {
      log('debug', 'unsupported api call', { extension: call.extension, api: call.key });
      setdefault(incompatibleExtensions, call.extension, [])
        .push({ id: 'unsupported-api' });
    });

    const testValid = (extId: string, requiredId?: string) => {
      if (allExtensions.indexOf(requiredId) === -1) {
        setdefault(incompatibleExtensions, extId, []).push(
          { id: 'dependency', args: { dependencyId: requiredId } });
      }
    };

    this.getCalls('requireExtension').forEach(call => {
      testValid(call.extension, ...call.arguments);
    });

    this.getCalls('requireVersion').forEach(call => {
      if ((process.env.NODE_ENV !== 'development')
          && !semver.satisfies(app.getVersion(), call.arguments[0])) {
        setdefault(incompatibleExtensions, call.extension, []).push(
          { id: 'unsupported-version' });
      }
    });

    if (Object.keys(incompatibleExtensions).length > 0) {
      log('info', 'extensions ignored for using unsupported api',
          { extensions: Object.keys(incompatibleExtensions).join(', ') });
      this.mInitCalls = this.mInitCalls.filter((call: IInitCall) =>
        incompatibleExtensions[call.extension] === undefined);
    } else {
      if (remote !== undefined) {
        log('debug', 'all extensions compatible');
      }
    }

    return incompatibleExtensions;
  }

  /**
   * change the extension name currently being loaded
   */
  public setExtension(extension: string, extensionPath: string) {
    this.mCurrentExtension = extension;
    this.mCurrentPath = extensionPath;
  }

  public has(target, key: PropertyKey): boolean {
    return true;
  }

  public get(target, key: PropertyKey): any {
    if (key in this.mContext) {
      return this.mContext[key];
    } else if (key === 'optional') {
      return this.mOptional;
    }

    return (key in this.mContext)
      ? this.mContext[key]
      : (...args) => {
        this.mInitCalls.push({
          extension: this.mCurrentExtension,
          extensionPath: this.mCurrentPath,
          key: key.toString(),
          arguments: args,
          optional: false,
        });
      };
  }

  public set(target, key: PropertyKey, value: any, receiver: any) {
    this.mApiAdditions.push({
      key: key.toString(),
      callback: value,
    });
    return true;
  }

  private get staticAPIs() {
    // trick so we get a compile time error from tsc if this object doesn't
    // match the interface
    const dummy: IExtensionContext = {
      registerMainPage: undefined,
      registerDashlet: undefined,
      registerDialog: undefined,
      registerSettings: undefined,
      registerAction: undefined,
      registerBanner: undefined,
      registerDeploymentMethod: undefined,
      registerInstaller: undefined,
      registerFooter: undefined,
      registerToDo: undefined,
      registerModSource: undefined,
      registerReducer: undefined,
      registerPersistor: undefined,
      registerSettingsHive: undefined,
      registerTableAttribute: undefined,
      registerTest: undefined,
      registerArchiveType: undefined,
      registerGame: undefined,
      registerGameInfoProvider: undefined,
      registerAttributeExtractor: undefined,
      registerModType: undefined,
      registerActionCheck: undefined,
      registerMerge: undefined,
      registerInterpreter: undefined,
      registerStartHook: undefined,
      registerMigration: undefined,
      requireVersion: undefined,
      requireExtension: undefined,
      api: undefined,
      once: undefined,
      onceMain: undefined,
      optional: undefined,
    };

    return Object.keys(dummy);
  }
}

class EventProxy extends EventEmitter {
  private mTarget: Electron.WebContents;

  constructor(target: Electron.WebContents) {
    super();
    this.mTarget = target;
    // any listener attached to this proxy will be attached to
    // the event handler in the target process as well so those events
    // get relayed to here
    this.on('newListener', (event, listener) => {
      // TODO: workaround: instead of two parameters I get one array with two elements.
      //   this differs from the documentation of newListener so I assume it'a a bug?
      if (Array.isArray(event)) {
        event = event[0];
      }
      this.mTarget.send('register-relay-listener', event);
    });
    // TODO: support removeListener
    ipcMain.on('relay-event', (event, eventName, ...args) => {
      if (event.sender === this.mTarget) {
        super.emit(eventName, ...args);
      }
    });
  }

  public emit(eventName: string, ...args) {
    if (!super.emit(eventName, args)
        && (this.mTarget !== undefined)
        && !this.mTarget.isDestroyed()) {
      // relay all events this process didn't handle itself to the connected
      // process
      this.mTarget.send('relay-event', eventName, ...args);
      return true;
    }
    return false;
  }
}

const UNDEFINED = {};

/**
 * interface to extensions. This loads extensions and provides the api extensions
 * use
 *
 * @class ExtensionManager
 */
class ExtensionManager {
  public static registerUIAPI(name: string) {
    ExtensionManager.sUIAPIs.add(name);
  }

  public static getExtensionPaths(): string[] {
    // only the first extension with a specific name is loaded, so
    // load the bundled ones last so a user can replace them
    return [
      path.join(app.getPath('userData'), 'plugins'),
      getVortexPath('bundledPlugins'),
    ];
  }

  private static sUIAPIs: Set<string> = new Set<string>();

  private mExtensions: IRegisteredExtension[];
  private mApi: IExtensionApi;
  private mTranslator: I18next.i18n;
  private mEventEmitter: NodeJS.EventEmitter;
  private mStyleManager: StyleManagerT;
  private mReduxWatcher: any;
  private mWatches: IWatcherRegistry = {};
  private mProtocolHandlers: { [protocol: string]: (url: string) => void } = {};
  private mArchiveHandlers: { [extension: string]: ArchiveHandlerCreator };
  private mModDB: modmetaT.ModDB;
  private mModDBPromise: Promise<void>;
  private mModDBGame: string;
  private mModDBAPIKey: string;
  private mModDBCache: { [id: string]: ILookupResult[] } = {};
  private mContextProxyHandler: ContextProxyHandler;
  private mExtensionState: { [extId: string]: IExtensionState };
  private mLoadFailures: { [extId: string]: IExtensionLoadFailure[] };
  private mInterpreters: { [ext: string]: (input: IRunParameters) => IRunParameters };
  private mStartHooks: Array<{ priority: number, id: string, hook: (input: IRunParameters) => Promise<IRunParameters> }>;
  private mProgrammaticMetaServers: { [id: string]: any } = {};
  private mForceDBReconnect: boolean = false;

  constructor(initStore?: Redux.Store<any>, eventEmitter?: NodeJS.EventEmitter) {
    this.mEventEmitter = eventEmitter;
    if (this.mEventEmitter !== undefined) {
      this.mEventEmitter.setMaxListeners(100);
    }
    this.mInterpreters = {};
    this.mStartHooks = [];
    this.mApi = {
      showErrorNotification: this.showErrorBox,
      selectFile: this.selectFile,
      selectExecutable: this.selectExecutable,
      selectDir: this.selectDir,
      events: this.mEventEmitter,
      translate: (input, options?) => this.mTranslator !== undefined
          ? this.mTranslator.t(input, options)
          : (Array.isArray(input) ? input[0].toString() : input.toString()) as any,
      locale: () => this.mTranslator.language,
      getI18n: () => this.mTranslator,
      getPath: this.getPath,
      onStateChange: (statePath: string[], callback: StateChangeCallback) => undefined,
      registerProtocol: this.registerProtocol,
      deregisterProtocol: this.deregisterProtocol,
      lookupModReference: this.lookupModReference,
      lookupModMeta: this.lookupModMeta,
      saveModMeta: this.saveModMeta,
      openArchive: this.openArchive,
      setStylesheet: (key, filePath) => this.mStyleManager.setSheet(key, filePath),
      runExecutable: this.runExecutable,
      emitAndAwait: this.emitAndAwait,
      isOutdated: () => isOutdated(),
      onAsync: this.onAsync,
      highlightControl: this.highlightControl,
      addMetaServer: this.addMetaServer,
    };
    if (initStore !== undefined) {
      // apologies for the sync operation but this needs to happen before extensions are loaded
      // and everything in this phase of startup is synchronous anyway
      try {
        const disableExtensions =
            fs.readdirSync(app.getPath('temp'))
                .filter(name => name.startsWith('__disable_'));
        disableExtensions.forEach(ext => {
          initStore.dispatch(setExtensionEnabled(ext.substr(10), false));
          fs.unlinkSync(path.join(app.getPath('temp'), ext));
        });
      } catch (err) {
        // an ENOENT will happen on the first start where the dir doesn't
        // exist yet. No problem
        if (err.code !== 'ENOENT') {
          log('error', 'failed to read disabled extensions', err.message);
        }
      }

      this.mExtensionState = initStore.getState().app.extensions;
      const extensionsPath = path.join(app.getPath('userData'), 'plugins');
      Object.keys(this.mExtensionState)
        .filter(extId => this.mExtensionState[extId].remove)
        .forEach(extId => {
          rimraf.sync(path.join(extensionsPath, extId));
          initStore.dispatch(forgetExtension(extId));
        });
      ipcMain.on('__get_extension_state', event => {
        event.returnValue = this.mExtensionState;
      });
    } else {
      this.mExtensionState = ipcRenderer.sendSync('__get_extension_state');
    }
    if (remote !== undefined) {
      const StyleManager = require('./StyleManager').default;
      this.mStyleManager = new StyleManager(this.mApi);
    }
    this.mExtensions = this.loadExtensions();
    this.initExtensions();
  }

  public setTranslation(translator: I18next.i18n) {
    this.mTranslator = translator;
  }

  /**
   * sets up the extension manager to work with the specified store
   *
   * @template S State interface
   * @param {Redux.Store<S>} store
   *
   * @memberOf ExtensionManager
   */
  public setStore<S>(store: ThunkStore<S>) {
    this.mReduxWatcher = new ReduxWatcher(store);

    this.mExtensionState = getSafe(store.getState(), ['app', 'extensions'], {});

    this.mApi.sendNotification = (notification: INotification): string => {
      const noti = { ...notification };
      if (noti.id === undefined) {
        noti.id = shortid();
      }
      store.dispatch(addNotification(noti));
      return noti.id;
    };
    this.mApi.showErrorNotification =
      (message: string, details: string | Error | any, options?: IErrorOptions) => {
      showError(store.dispatch, message, details, options);
    };

    this.mApi.showDialog =
      (type: DialogType, title: string, content: IDialogContent, actions: DialogActions, id?: string) => {
        return store.dispatch(showDialog(type, title, content, actions, id));
      };
    this.mApi.closeDialog = (id: string, actionKey: string, input: any) => {
        return store.dispatch(closeDialog(id, actionKey, input))
      };
    this.mApi.dismissNotification = (id: string) => {
      store.dispatch(dismissNotification(id));
    };
    this.mApi.store = store;
    this.mApi.onStateChange = this.stateChangeHandler;

    this.mApi.onStateChange(['settings', 'metaserver', 'servers'], () => {
      this.mForceDBReconnect = true;
    });

    if (ipcRenderer !== undefined) {
      ipcRenderer.on('send-notification',
        (event, notification) => this.mApi.sendNotification(notification));
      ipcRenderer.on('show-error-notification', (event, message, details, options, isError) =>  {
        let data = JSON.parse(details);
        if (isError) {
          data = Object.assign(new Error(), data);
        }
        this.mApi.showErrorNotification(message, data, options || undefined);
      });

      store.dispatch(setExtensionLoadFailures(this.mLoadFailures));
    } else {
      this.migrateExtensions();
    }
  }

  /**
   * set up the api for the main process.
   *
   * @param {Redux.Store<S>} store
   * @param {NodeJS.Events} ipc channel to the renderer process, in case a call has to be
   *                            delegated there
   *
   * @memberOf ExtensionManager
   */
  public setupApiMain<S>(store: Redux.Store<S>, ipc: Electron.WebContents) {
    this.mApi.showErrorNotification =
        (message: string, details: string | Error, options: IErrorOptions) => {
          try {
            // make an attempt to serialise error objects in such a way that they can be reconstructed.
            const data: any = Object.assign({}, details);
            if (details instanceof Error) {
              // details.stack may be a getter, so we have to assign it separately
              data.stack = details.stack;
              // stack is also optional. If we don't have one, generate one to this function which is
              // better than nothing because otherwise the code reconstructing the error will produce a stack
              // that is completely useless
              if (data.stack === undefined) {
                data.stack = (new Error()).stack;
              }
            } 
            ipc.send('show-error-notification', message, JSON.stringify(data), options, details instanceof Error);
          } catch (err) {
            // this may happen if the ipc has already been destroyed
            this.showErrorBox(message, details);
          }
        };
    this.mApi.events = new EventProxy(ipc);
  }

  /**
   * gain acces to the extension api
   *
   * @returns
   *
   * @memberOf ExtensionManager
   */
  public getApi() {
    return this.mApi;
  }

  /**
   * retrieve list of all reducers registered by extensions
   */
  public getReducers() {
    const reducers = [];
    this.apply('registerReducer', (statePath: string[], reducer: IReducerSpec) => {
      reducers.push({ path: statePath, reducer });
    });
    this.apply('registerActionCheck', (actionType: string, check: SanityCheck) => {
      registerSanityCheck(actionType, check);
    });
    this.apply('registerInterpreter', (extension: string,
                                       apply: (input: IRunParameters) => IRunParameters) => {
      this.mInterpreters[extension.toLowerCase()] = apply;
    });
    this.apply('registerStartHook', (priority: number, id: string, hook: (input: IRunParameters) => Promise<IRunParameters>) => {
      this.mStartHooks.push({ priority, id, hook });
    });

    this.mStartHooks.sort((lhs, rhs) => lhs.priority - rhs.priority);

    return reducers;
  }

  /**
   * apply all extensions that were registered by extensions
   *
   * @memberOf ExtensionManager
   */
  public applyExtensionsOfExtensions() {
    this.mContextProxyHandler.invokeAdditions();
  }

  /**
   * runs the extension init function with the specified register-function
   * set
   *
   * @param {string} funcName
   * @param {Function} func
   *
   * @memberOf ExtensionManager
   */
  public apply(funcName: string, func: (...args: any[]) => void) {
    this.mContextProxyHandler.getCalls(funcName).forEach(call => {
      try {
        func(...call.arguments);
      } catch (err) {
        this.mApi.showErrorNotification(
          'Extension failed to initialize. If this isn\'t an official extension, ' +
          'please report the error to the respective author.',
          {
            extension: call.extension,
            err: err.message,
            stack: err.stack,
          });
      }
    });
  }

  /**
   * call the "once" function for all extensions. This should really only be called
   * once.
   */
  public doOnce(): Promise<void> {
    const calls = this.mContextProxyHandler.getCalls(remote !== undefined ? 'once' : 'onceMain');
    return Promise.each(calls, call => {
      const prom = call.arguments[0]() || Promise.resolve();

      return prom.catch(err => {
        log('warn', 'failed to call once',
            {err: err.message, stack: err.stack});
        this.mApi.showErrorNotification(
            'Extension failed to initialize. If this isn\'t an official extension, ' +
                'please report the error to the respective author.',
            {
              extension: call.extension,
              err: err.message,
              stack: err.stack,
            });
      });
    })
    .then(() => undefined);
  }

  public renderStyle() {
    return this.mStyleManager.renderNow();
  }

  public getProtocolHandler(protocol: string) {
    return this.mProtocolHandlers[protocol] || null;
  }

  private getModDB = (): Promise<modmetaT.ModDB> => {
    const gameMode = activeGameId(this.mApi.store.getState());
    const currentKey =
      getSafe(this.mApi.store.getState(),
        ['confidential', 'account', 'nexus', 'APIKey'], '');

    let init;

    let onDone: () => void;
    if (this.mModDBPromise === undefined) {
      this.mModDBPromise = new Promise<void>((resolve, reject) => {
        onDone = () => {
          this.mModDBPromise = undefined;
          resolve();
        };
      });
      init = Promise.resolve();
    } else {
      init = this.mModDBPromise;
    }

    return init.then(() => {
      // reset the moddb if necessary so new settings get used
      if ((this.mModDB === undefined)
          || this.mForceDBReconnect
          || (gameMode !== this.mModDBGame)
          || (currentKey !== this.mModDBAPIKey)) {
        this.mForceDBReconnect = false;
        if (this.mModDB !== undefined) {
          return this.mModDB.close()
            .then(() => this.mModDB = undefined);
        }
      }
      return Promise.resolve();
    })
      .then(() => (this.mModDB !== undefined)
        ? Promise.resolve()
        : this.connectMetaDB(gameMode, currentKey)
          .then(modDB => {
            this.mModDB = modDB
            this.mModDBGame = gameMode;
            this.mModDBAPIKey = currentKey;
            log('debug', 'initialised');
          }))
      .then(() => this.mModDB)
      .finally(() => {
        if (onDone !== undefined) {
          onDone();
        }
      });
      // TODO: the fallback to nexus api should somehow be set up in nexus_integration, not here
  }

  private getMetaServerList() {
    const state = this.mApi.store.getState();
    const servers = getSafe(state, ['settings', 'metaserver', 'servers'], {});
    
    return [].concat(
      Object.keys(this.mProgrammaticMetaServers).map(id => this.mProgrammaticMetaServers[id]),
      Object.keys(servers).map(id => servers[id])
    );
  }

  private connectMetaDB(gameId: string, apiKey: string) {
    const dbPath = path.join(app.getPath('userData'), 'metadb');
    return modmeta.ModDB.create(
      dbPath,
      gameId, this.getMetaServerList(), log)
      .catch(err => {
        return this.mApi.showDialog('error', 'Failed to connect meta database', {
          text: 'Please check that there is no other instance of Vortex still running.',
          message: err.message,
        }, [
          { label: 'Quit' },
          { label: 'Retry' },
        ])
        .then(result => (result.action === 'Quit')
          ? app.quit()
          : this.connectMetaDB(gameId, apiKey));
      });
  }

  private stateChangeHandler = (watchPath: string[],
                                callback: StateChangeCallback) => {
    // have to initialize to a value that we _know_ is never set by the user.
    let lastValue = UNDEFINED;

    const key = watchPath.join('.');

    const changeHandler = ({cbStore, selector, prevState, currentState,
                            prevValue, currentValue}) => {
      // redux-watch may trigger even if no change occurred so we have to
      // do our own check, otherwise we could end up in an endless loop
      // if the callback causes redux-watch to trigger again without change
      if ((currentValue === lastValue) && (lastValue !== UNDEFINED)) {
        return;
      }
      lastValue = currentValue;
      this.mWatches[key].forEach(cb => {
        try {
          cb(prevValue, currentValue);
        } catch (err) {
          log('error', 'state change handler failed', {
            message: err.message,
            stack: err.stack,
            key,
          });
        }
      });
    };

    if (this.mWatches[key] === undefined) {
      this.mWatches[key] = [];
      this.mReduxWatcher.watch(watchPath, changeHandler);
    }
    this.mWatches[key].push(callback);
  }

  private showErrorBox = (message: string, details: string | Error | any) => {
    if (typeof (details) === 'string') {
      dialog.showErrorBox(message, details);
    } else {
      dialog.showErrorBox(message, details.message);
    }
  }

  /**
   * initialize all extensions
   */
  private initExtensions() {
    const context = {
      api: this.mApi,
    };

    this.mContextProxyHandler = new ContextProxyHandler(context);
    const contextProxy = new Proxy(context, this.mContextProxyHandler);
    this.mExtensions.forEach(ext => {
      if (remote !== undefined) {
        // log this only once so we don't spam the log file with this
        log('info', 'init extension', {name: ext.name});
      }
      this.mContextProxyHandler.setExtension(ext.name, ext.path);
      try {
        ext.initFunc(contextProxy as IExtensionContext);
      } catch (err) {
        log('warn', 'couldn\'t initialize extension',
          {name: ext.name, err: err.message, stack: err.stack});
      }
    });
    // need to store them locally for now because the store isn't loaded at this time
    this.mLoadFailures = this.mContextProxyHandler.unloadIncompatible(
        ExtensionManager.sUIAPIs, this.mExtensions.map(ext => ext.name));

    if (remote !== undefined) {
      // renderer process
      log('info', 'all extensions initialized');
    }
  }

  private migrateExtensions() {
    type MigrationFunc = (oldVersion: string) => Promise<void>;

    const migrations: { [ext: string]: MigrationFunc[] } = {};

    this.mContextProxyHandler.getCalls('registerMigration').forEach(call => {
      setdefault(migrations, call.extension, []).push(call.arguments[0]);
    });

    const state: IState = this.mApi.store.getState();
    this.mExtensions
      .filter(ext => ext.dynamic)
      .forEach(ext => {
        try {
          const oldVersion = getSafe(state.app, ['extensions', ext.name, 'version'], '0.0.0');
          const info = JSON.parse(fs.readFileSync(path.join(ext.path, 'info.json'),
            { encoding: 'utf8' }));
          if (oldVersion !== info.version) {
            if (migrations[ext.name] === undefined) {
              this.mApi.store.dispatch(setExtensionVersion(ext.name, info.version));
            } else {
              Promise.mapSeries(migrations[ext.name], mig => mig(oldVersion))
                .then(() => {
                  this.mApi.store.dispatch(setExtensionVersion(ext.name, info.version));
                })
                .catch(err => {
                  this.mApi.showErrorNotification('Extension failed to migrate', err, {
                    allowReport: info.author === 'Black Tree Gaming Ltd.',
                  })
                });
            }
          }
        } catch (err) {
          this.mApi.showErrorNotification('Extension invalid', err, {
            allowReport: false,
            message: ext.name,
          });
        }
      });
  }

  private getPath(name: string) {
    return app.getPath(name);
  }

  private selectFile(options: IOpenOptions) {
    return new Promise<string>((resolve, reject) => {
      const fullOptions: Electron.OpenDialogOptions = {
        ..._.omit(options, ['create']),
        properties: ['openFile'],
      };
      if (options.create === true) {
        fullOptions.properties.push('promptToCreate');
      }
      const win = remote !== undefined ? remote.getCurrentWindow() : null;
      dialog.showOpenDialog(win, fullOptions, (fileNames: string[]) => {
        if ((fileNames !== undefined) && (fileNames.length > 0)) {
          resolve(fileNames[0]);
        } else {
          resolve(undefined);
        }
      });
    });
  }

  private selectExecutable(options: IOpenOptions) {
    return new Promise<string>((resolve, reject) => {
      // TODO: make the filter list dynamic based on the list of registered interpreters?
      const fullOptions: Electron.OpenDialogOptions = {
        ..._.omit(options, ['create']),
        properties: ['openFile'],
        filters: [
          { name: 'All Executables', extensions: ['exe', 'cmd', 'bat', 'jar', 'py'] },
          { name: 'Native', extensions: ['exe', 'cmd', 'bat'] },
          { name: 'Java', extensions: ['jar'] },
          { name: 'Python', extensions: ['py'] },
        ],
      };
      const win = remote !== undefined ? remote.getCurrentWindow() : null;
      dialog.showOpenDialog(win, fullOptions, (fileNames: string[]) => {
        if ((fileNames !== undefined) && (fileNames.length > 0)) {
          resolve(fileNames[0]);
        } else {
          resolve(undefined);
        }
      });
    });
  }

  private selectDir(options: IOpenOptions) {
    return new Promise<string>((resolve, reject) => {
      const fullOptions: Electron.OpenDialogOptions = {
        ..._.omit(options, ['create']),
        properties: ['openDirectory'],
      };
      const win = remote !== undefined ? remote.getCurrentWindow() : null;
      dialog.showOpenDialog(win, fullOptions, (fileNames: string[]) => {
        if ((fileNames !== undefined) && (fileNames.length > 0)) {
          resolve(fileNames[0]);
        } else {
          resolve(undefined);
        }
      });
    });
  }

  private registerProtocol = (protocol: string, def: boolean,
                              callback: (url: string) => void): boolean => {
    log('info', 'register protocol', { protocol });
    // make it work when using the development version
    const args = process.execPath.endsWith('electron.exe')
      ? [getVortexPath('package'), '-d']
      : ['-d'];

    let haveToRegister = def && !app.isDefaultProtocolClient(protocol, process.execPath, args)
    if (def) {
      app.setAsDefaultProtocolClient(protocol, process.execPath, args);
    }
    this.mProtocolHandlers[protocol] = callback;
    return haveToRegister;
  }

  private registerArchiveHandler = (extension: string, handler: ArchiveHandlerCreator) => {
    this.mArchiveHandlers[extension] = handler;
  }

  private deregisterProtocol(protocol: string) {
    log('info', 'deregister protocol');
    if (process.execPath.endsWith('electron.exe')) {
      // make it work when using the development version
      app.removeAsDefaultProtocolClient(protocol, process.execPath,
                                        [ getVortexPath('package'), '-d' ]);
    } else {
      app.removeAsDefaultProtocolClient(protocol, process.execPath, ['-d']);
    }
  }

  private lookupModReference = (reference: IReference): Promise<ILookupResult[]> => {
    return this.getModDB()
      .then(modDB => modDB.getByKey(reference.fileMD5));
  }

  private modLookupId(detail: ILookupDetails): string {
    const fileName = detail.filePath !== undefined
      ? path.basename(detail.filePath, path.extname(detail.filePath))
      : undefined;
    return `${detail.fileMD5}_${fileName}`
         + `_${detail.fileSize}_${detail.gameId}`;
  }

  private lookupModMeta = (detail: ILookupDetails): Promise<ILookupResult[]> => {
    let lookupId = this.modLookupId(detail);
    if (this.mModDBCache[lookupId] !== undefined) {
      return Promise.resolve(this.mModDBCache[lookupId]);
    }
    let fileMD5 = detail.fileMD5;
    let fileSize = detail.fileSize;

    if ((fileMD5 === undefined) && (detail.filePath === undefined)) {
      return Promise.resolve([]);
    }

    let promise: Promise<void>;

    if (fileMD5 === undefined) {
      promise = modmeta.genHash(detail.filePath).then((res: IHashResult) => {
        fileMD5 = res.md5sum;
        fileSize = res.numBytes;
        lookupId = this.modLookupId({
          ...detail,
          fileMD5,
          fileSize,
        });
        this.getApi().events.emit('filehash-calculated', detail.filePath, fileMD5, fileSize);
      });
    } else {
      promise = Promise.resolve();
    }
    return promise
      .then(() => this.getModDB())
      .then(modDB => fileSize !== 0
        ? modDB.lookup(detail.filePath, fileMD5, fileSize, detail.gameId)
        : []
      )
      .then((result: ILookupResult[]) => {
        this.mModDBCache[lookupId] = result;
        return Promise.resolve(result);
      });
  }

  private saveModMeta = (modInfo: IModInfo): Promise<void> => {
    const lookupId = this.modLookupId({
      fileMD5: modInfo.fileMD5,
      filePath: modInfo.fileName,
      fileSize: modInfo.fileSizeBytes,
      gameId: modInfo.gameId,
    });
    delete this.mModDBCache[lookupId];
    return this.getModDB()
      .then(modDB => {
        return new Promise<void>((resolve, reject) => {
          modDB.insert(modInfo);
          resolve();
        });
      });
  }

  private openArchive = (archivePath: string,
                         options?: IArchiveOptions,
                         ext?: string): Promise<Archive> => {
    if (this.mArchiveHandlers === undefined) {
      // lazy loading the archive handlers
      this.mArchiveHandlers = {};
      this.apply('registerArchiveType', this.registerArchiveHandler);
    }
    if (ext === undefined) {
      ext = path.extname(archivePath).substr(1);
    }
    const creator = this.mArchiveHandlers[ext];
    if (creator === undefined) {
      return Promise.reject(new Error('unsupported archive format ' + ext));
    }
    return creator(archivePath, options || {})
      .then((handler: IArchiveHandler) => Promise.resolve(new Archive(handler)));
  }

  private applyStartHooks(input: IRunParameters): Promise<IRunParameters> {
    let updated = input;
    return Promise.each(this.mStartHooks, hook => hook.hook(updated)
      .then((newParameters: IRunParameters) => {
        updated = newParameters;
      })
      .catch(UserCanceled, err => {
        log('debug', 'start canceled by user');
        return Promise.reject(err);
      })
      .catch(ProcessCanceled, err => {
        log('debug', 'hook canceled start', err.message);
        return Promise.reject(err);
      })
      .catch(err => {
        if (err instanceof UserCanceled) {
          log('debug', 'start canceled by user');
        } else if (err instanceof ProcessCanceled) {
          log('debug', 'hook canceled start', err.message);
        } else {
          log('error', 'hook failed', err);
        }
        return Promise.reject(err);
      }))
    .then(() => updated);
  }

  private runExecutable =
    (executable: string, args: string[], options: IRunOptions): Promise<void> => {
      if (!truthy(executable)) {
        return Promise.reject(new ProcessCanceled('Executable not set'));
      }
      const interpreter = this.mInterpreters[path.extname(executable).toLowerCase()];
      if (interpreter !== undefined) {
        try {
          ({ executable, args, options } = interpreter({ executable, args, options }));
        } catch (err) {
          return Promise.reject(err);
        }
      }
      return this.applyStartHooks({ executable, args, options })
      .then(updatedParameters => {
        ({ executable, args, options } = updatedParameters);
        return Promise.resolve();
      })
      .then(() => new Promise<void>((resolve, reject) => {
        const cwd = options.cwd || path.dirname(executable);
        const env = { ...process.env, ...options.env };
        try {
          const runExe = options.shell
            ? `"${executable}"`
            : executable;
          const spawnOptions: SpawnOptions = {
            cwd,
            env,
            detached: options.detach !== undefined ? options.detach : true,
            shell: options.shell,
          };
          const child = spawn(runExe, options.shell ? args : args.map(arg => arg.replace(/"/g, '')),
                              spawnOptions);

          child
            .on('error', err => {
              reject(err);
            })
            .on('close', (code) => {
              const game = activeGameId(this.mApi.store.getState());
              if ((game === 'fallout3') && (code === 3221225781)) {
                // FO3 is dependent on several redistributables being installed to run.
                //  code 3221225781 suggests that xlive and possibly other redistribs are
                //  not installed.
                reject(new MissingDependency());
              } else if (code !== 0) {
                // TODO: the child process returns an exit code of 53 for SSE and
                // FO4, and an exit code of 1 for Skyrim. We don't know why but it
                // doesn't seem to affect anything
                log('warn', 'child process exited with code: ' + code, {});
              }
              resolve();
          });
          child.stderr.on('data', chunk => {
            log('error', executable + ': ', chunk.toString());
          });
        } catch (err) {
          const ipcPath = shortid();
          this.startIPC(ipcPath);
          if (err.errno === 'EACCES') {
            return resolve(runElevated(ipcPath, runElevatedCustomTool, {
              toolPath: executable,
              toolCWD: cwd,
              parameters: args,
              environment: env,
            }));
          } else {
            return reject(err);
          }
        }
      }))
        .catch(ProcessCanceled, () => null)
        .catch(err => (err.errno === 1223)
          ? Promise.reject(new UserCanceled())
          : Promise.reject(err));
  }

  private emitAndAwait = (event: string, ...args: any[]): Promise<void> => {
    let queue = Promise.resolve();
    const enqueue = (prom: Promise<void>) => {
      if (prom !== undefined) {
        queue = queue.then(() => prom.catch(err => {
          this.mApi.showErrorNotification(`Unhandled error in event "${event}"`, err);
        }));
      }
    }

    this.mEventEmitter.emit(event, ...args, enqueue);

    return queue;
  }

  private onAsync = (event: string, listener: (...args) => Promise<void>) => {
    this.mEventEmitter.on(event, (...args: any[]) => {
      const enqueue = args.pop();
      if ((enqueue === undefined) || (typeof(enqueue) !== 'function')) {
        // no arguments, this is not an emitAndAwait event!
        this.mApi.showErrorNotification('Invalid event handler', { event });
        if (enqueue !== undefined) {
          args.push(enqueue);
        }
        // call the listener anyway
        listener(...args)
          .then(() => null)
          .catch(err => {
            this.mApi.showErrorNotification(`Failed to call event ${event}`, err);
          });
      } else {
        enqueue(listener(...args));
      }
    });
  }

  private highlightCSS = (() => {
    let highlightCSS: CSSStyleRule;
    let highlightAfterCSS: CSSStyleRule;

    let initCSS = () => {
      if (highlightCSS !== undefined) {
        return;
      }

      highlightCSS = highlightAfterCSS = null;

      for (let i = 0; i < document.styleSheets.length; ++i) {
        if ((document.styleSheets[i].ownerNode as any).id === 'theme') {
          const rules = Array.from((document.styleSheets[i] as any).rules);
          rules.forEach((rule: CSSStyleRule) => {
            if (rule.selectorText === '#highlight-control-dummy') {
              highlightCSS = rule;
            } else if (rule.selectorText === '#highlight-control-dummy::after') {
              highlightAfterCSS = rule;
            }
          })
        }
      }
    }

    return (selector: string, text?: string) => {
      initCSS();
      let result = '';

      // adding a new css rule matching the selector when we could just as well add
      // the highlight class to the control.
      // The reason it's done this way is because it's less messy (easier to clean up one css
      // rule instead of every control matched by the selector) and it doesn't interfere with
      // react, which might re-generate every control.
      if (highlightCSS === null) {
        // fallback if template rules weren't found
        result += `${selector} { border: 1px solid red }`;
        if (text !== undefined) {
          result += `${selector}::after { color: red, content: "${text}" }`;
        }
      } else {
        result += highlightCSS.cssText.replace('#highlight-control-dummy', selector);
        if (text !== undefined) {
          result += highlightAfterCSS.cssText.replace('#highlight-control-dummy', selector).replace('__contentPlaceholder', text);
        }
      }

      return result;
    }
  })();

  private highlightControl = (selector: string, duration: number, text?: string) => {
    const id = shortid();
    const style = document.createElement('style');
    style.id = `highlight_${id}`;
    style.type = 'text/css';
    style.innerHTML = this.highlightCSS(selector, text);

    const head = document.getElementsByTagName('head')[0];
    const highlightNode = head.appendChild(style);
    setTimeout(() => {
      head.removeChild(highlightNode);
    }, duration);
  }

  private addMetaServer = (id: string, server: any) => {
    this.mProgrammaticMetaServers[id] = server;
    this.mForceDBReconnect = true;
  }

  private startIPC(ipcPath: string) {
    const ipcServer = new (nodeIPC as any).IPC();
    ipcServer.serve(ipcPath, () => null);
    ipcServer.server.start();
    ipcServer.server.on('connect', () => {
      log('debug', 'ipc client connected');
    });
    ipcServer.server.on('socket.disconnected', () => {
      log('debug', 'socket disconnect');
      ipcServer.server.stop();
    });
    ipcServer.server.on('log', (data: any) => {
      log(data.level, data.message, data.meta);
    });
    ipcServer.server.on('finished', () => null);
    ipcServer.server.on('error', nodeIPCErr => {
      log('error', 'ipcServer err', nodeIPCErr);
    });
  }

  private loadDynamicExtension(extensionPath: string): IRegisteredExtension {
    const indexPath = path.join(extensionPath, 'index.js');
    if (fs.existsSync(indexPath)) {
      return {
        name: path.basename(extensionPath),
        initFunc: dynreq(indexPath).default,
        path: extensionPath,
        dynamic: true,
      };
    } else {
      return undefined;
    }
  }

  private loadDynamicExtensions(extensionsPath: string,
                                loadedExtensions: Set<string>): IRegisteredExtension[] {
    if (!fs.existsSync(extensionsPath)) {
      log('info', 'failed to load dynamic extensions, path doesn\'t exist', extensionsPath);
      try {
        fs.mkdirSync(extensionsPath);
      } catch (err) {
        log('warn', 'extension path missing and can\'t be created',
            { path: extensionsPath, error: err.message});
      }
      return [];
    }

    const res = fs.readdirSync(extensionsPath)
      .filter(name => !loadedExtensions.has(name))
      .filter(name => fs.statSync(path.join(extensionsPath, name)).isDirectory())
      .map(name => {
        if (!getSafe(this.mExtensionState, [name, 'enabled'], true)) {
          log('debug', 'extension disabled', { name });
        }
        try {
          // first, mark this extension as loaded. If this is a user extension and there is an
          // extension with the same name in the bundle we could otherwise end up loading the
          // bundled one if this one fails to load which could be convenient but also massively
          // confusing.
          loadedExtensions.add(name);
          const before = Date.now();
          const ext = this.loadDynamicExtension(path.join(extensionsPath, name));
          const loadTime = Date.now() - before;
          log('debug', 'loaded extension', { name, loadTime });
          return ext;
        } catch (err) {
          log('warn', 'failed to load dynamic extension',
              { name, error: err.message, stack: err.stack });
          return undefined;
        }
      });
    return res.filter((reg: IRegisteredExtension) => reg !== undefined);
  }

  /**
   * retrieves all extensions to the base functionality, both the static
   * and external ones.
   * This loads external extensions from disc synchronously
   *
   * @returns {ExtensionInit[]}
   */
  private loadExtensions(): IRegisteredExtension[] {
    const staticExtensions = [
      'settings_interface',
      'settings_application',
      'about_dialog',
      'diagnostics_files',
      'dashboard',
      'starter_dashlet',
      'firststeps_dashlet',
      'mod_management',
      'category_management',
      'profile_management',
      'nexus_integration',
      'download_management',
      'gamemode_management',
      'announcement_dashlet',
      'symlink_activator',
      'symlink_activator_elevate',
      'hardlink_activator',
      'move_activator',
      'updater',
      'installer_fomod',
      'installer_nested_fomod',
      'settings_metaserver',
      'test_runner',
      'extension_manager',
      'ini_prep',
      'news_dashlet',
      'sticky_mods',
      'browser',
    ];

    require('./extensionRequire').default();

    const extensionPaths = ExtensionManager.getExtensionPaths();
    const loadedExtensions = new Set<string>();
    return staticExtensions
      .filter(ext => getSafe(this.mExtensionState, [ext, 'enabled'], true))
      .map((name: string) => ({
          name,
          path: path.join(extensionPaths[0], name),
          initFunc: require(`../extensions/${name}/index`).default,
          dynamic: false,
        }))
      .concat(...extensionPaths.map(ext => this.loadDynamicExtensions(ext, loadedExtensions)));
  }
}

export default ExtensionManager;<|MERGE_RESOLUTION|>--- conflicted
+++ resolved
@@ -41,12 +41,8 @@
 import { app as appIn, dialog as dialogIn, ipcMain, ipcRenderer, remote } from 'electron';
 import { EventEmitter } from 'events';
 import * as fs from 'fs';
-<<<<<<< HEAD
 import I18next from 'i18next';
-=======
-import * as I18next from 'i18next';
 import * as _ from 'lodash';
->>>>>>> aa407c86
 import { IHashResult, ILookupResult, IModInfo, IReference } from 'modmeta-db';
 import * as modmetaT from 'modmeta-db';
 const modmeta = lazyRequire<typeof modmetaT>(() => require('modmeta-db'));

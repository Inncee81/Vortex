import { forgetExtension, setExtensionEnabled } from '../actions/app';
import { addNotification, dismissNotification } from '../actions/notifications';
import { setExtensionLoadFailures } from '../actions/session';

import { needToDeploy } from '../extensions/mod_management/selectors';
import getText from '../extensions/mod_management/texts';
import { DialogActions, DialogType, IDialogContent, showDialog } from '../actions/notifications';
import { ExtensionInit } from '../types/Extension';
import {
  ArchiveHandlerCreator,
  IArchiveHandler,
  IArchiveOptions,
  IErrorOptions,
  IExtensionApi,
  IExtensionContext,
  ILookupDetails,
  IOpenOptions,
  IReducerSpec,
  IRunOptions,
  IRunParameters,
  StateChangeCallback,
  ThunkStore,
} from '../types/IExtensionContext';
import { INotification } from '../types/INotification';
import { IExtensionLoadFailure, IExtensionState, IState } from '../types/IState';

import { Archive } from './archives';
import { ProcessCanceled, UserCanceled } from './CustomErrors';
import { isOutdated } from './errorHandling';
import getVortexPath from './getVortexPath';
import lazyRequire from './lazyRequire';
import { log } from './log';
import { showError } from './message';
import { registerSanityCheck, SanityCheck } from './reduxSanity';
import runElevatedCustomTool from './runElevatedCustomTool';
import { activeGameId } from './selectors';
import { getSafe } from './storeHelper';
import StyleManagerT from './StyleManager';
import { setdefault, truthy } from './util';

import * as Promise from 'bluebird';
import { spawn, SpawnOptions } from 'child_process';
import { app as appIn, dialog as dialogIn, ipcMain, ipcRenderer, remote } from 'electron';
import { EventEmitter } from 'events';
import * as fs from 'fs';
import * as I18next from 'i18next';
import { IHashResult, ILookupResult, IModInfo, IReference } from 'modmeta-db';
import * as modmetaT from 'modmeta-db';
const modmeta = lazyRequire<typeof modmetaT>(() => require('modmeta-db'));
import * as nodeIPC from 'node-ipc';
import * as path from 'path';
import * as Redux from 'redux';
import {} from 'redux-watcher';
import * as rimraf from 'rimraf';
import * as semver from 'semver';
import { generate as shortid } from 'shortid';
<<<<<<< HEAD
import { dynreq, runElevated } from 'vortex-run';
import { isOutdated } from './errorHandling';
=======
import { dynreq, runElevated, Win32Error } from 'vortex-run';
>>>>>>> 2d9e126a

// tslint:disable-next-line:no-var-requires
const ReduxWatcher = require('redux-watcher');

let app = appIn;
let dialog = dialogIn;

if (remote !== undefined) {
  app = remote.app;
  dialog = remote.dialog;
}

type DeployResult = 'auto' | 'yes' | 'skip' | 'cancel';

interface IRegisteredExtension {
  name: string;
  path: string;
  initFunc: ExtensionInit;
}

interface IWatcherRegistry {
  [watchPath: string]: StateChangeCallback[];
}

interface IInitCall {
  extension: string;
  extensionPath: string;
  key: string;
  arguments: any[];
  optional: boolean;
}

interface IApiAddition {
  key: string;
  callback: (...args: any[]) => void;
}

class ContextProxyHandler implements ProxyHandler<any> {
  private mContext: any;
  private mInitCalls: IInitCall[];
  private mApiAdditions: IApiAddition[];
  private mCurrentExtension: string;
  private mCurrentPath: string;
  private mOptional: {};

  constructor(context: any) {
    this.mContext = context;
    this.mInitCalls = [];
    this.mApiAdditions = [];
    // TODO: check if this is necessary. Ususally the arrow lambda should
    //   bind this automatically
    // tslint:disable-next-line:no-this-assignment
    const that = this;
    this.mOptional = new Proxy({}, {
      get(target, key: PropertyKey): any {
        return (...args) => {
          that.mInitCalls.push({
            extension: that.mCurrentExtension,
            extensionPath: that.mCurrentPath,
            key: key.toString(),
            arguments: args,
            optional: true,
          });
        };
      },
    });
  }

  /**
   * returns the parameters of calls to the specified function
   */
  public getCalls(name: string): IInitCall[] {
    return this.mInitCalls.filter((call: IInitCall) =>
      call.key === name);
  }

  public invokeAdditions() {
    this.mApiAdditions.forEach((addition: IApiAddition) => {
      this.getCalls(addition.key).forEach(call => {
        addition.callback(...call.arguments, call.extensionPath);
      });
    });
  }

  /**
   * remove all init calls from incompatible extensions
   */
  public unloadIncompatible(furtherAPIs: Set<string>,
                            allExtensions: string[]): { [extId: string]: IExtensionLoadFailure[] } {
    const addAPIs: string[] =
        this.mApiAdditions.map((addition: IApiAddition) => addition.key);
    const fullAPI = new Set([...furtherAPIs, ...this.staticAPIs, ...addAPIs]);

    const incompatibleExtensions: { [extId: string]: IExtensionLoadFailure[] } = {};

    this.mInitCalls.filter(
      (call: IInitCall) => !call.optional && !fullAPI.has(call.key))
    .forEach((call: IInitCall) => {
      log('debug', 'unsupported api call', { extension: call.extension, api: call.key });
      setdefault(incompatibleExtensions, call.extension, [])
        .push({ id: 'unsupported-api' });
    });

    const testValid = (extId: string, requiredId?: string) => {
      if (allExtensions.indexOf(requiredId) === -1) {
        setdefault(incompatibleExtensions, extId, []).push(
          { id: 'dependency', args: { dependencyId: requiredId } });
      }
    };

    this.getCalls('requireExtension').forEach(call => {
      testValid(call.extension, ...call.arguments);
    });

    this.getCalls('requireVersion').forEach(call => {
      if ((process.env.NODE_ENV !== 'development')
          && !semver.satisfies(app.getVersion(), call.arguments[0])) {
        setdefault(incompatibleExtensions, call.extension, []).push(
          { id: 'unsupported-version' });
      }
    });

    if (Object.keys(incompatibleExtensions).length > 0) {
      log('info', 'extensions ignored for using unsupported api',
          { extensions: Object.keys(incompatibleExtensions).join(', ') });
      this.mInitCalls = this.mInitCalls.filter((call: IInitCall) =>
        incompatibleExtensions[call.extension] === undefined);
    } else {
      if (remote !== undefined) {
        log('debug', 'all extensions compatible');
      }
    }

    return incompatibleExtensions;
  }

  /**
   * change the extension name currently being loaded
   */
  public setExtension(extension: string, extensionPath: string) {
    this.mCurrentExtension = extension;
    this.mCurrentPath = extensionPath;
  }

  public has(target, key: PropertyKey): boolean {
    return true;
  }

  public get(target, key: PropertyKey): any {
    if (key in this.mContext) {
      return this.mContext[key];
    } else if (key === 'optional') {
      return this.mOptional;
    }

    return (key in this.mContext)
      ? this.mContext[key]
      : (...args) => {
        this.mInitCalls.push({
          extension: this.mCurrentExtension,
          extensionPath: this.mCurrentPath,
          key: key.toString(),
          arguments: args,
          optional: false,
        });
      };
  }

  public set(target, key: PropertyKey, value: any, receiver: any) {
    this.mApiAdditions.push({
      key: key.toString(),
      callback: value,
    });
    return true;
  }

  private get staticAPIs() {
    // trick so we get a compile time error from tsc if this object doesn't
    // match the interface
    const dummy: IExtensionContext = {
      registerMainPage: undefined,
      registerDashlet: undefined,
      registerDialog: undefined,
      registerSettings: undefined,
      registerAction: undefined,
      registerBanner: undefined,
      registerDeploymentMethod: undefined,
      registerInstaller: undefined,
      registerFooter: undefined,
      registerToDo: undefined,
      registerModSource: undefined,
      registerReducer: undefined,
      registerPersistor: undefined,
      registerSettingsHive: undefined,
      registerTableAttribute: undefined,
      registerTest: undefined,
      registerArchiveType: undefined,
      registerGame: undefined,
      registerGameInfoProvider: undefined,
      registerAttributeExtractor: undefined,
      registerModType: undefined,
      registerActionCheck: undefined,
      registerMerge: undefined,
      registerInterpreter: undefined,
      requireVersion: undefined,
      requireExtension: undefined,
      api: undefined,
      once: undefined,
      onceMain: undefined,
      optional: undefined,
    };

    return Object.keys(dummy);
  }
}

class EventProxy extends EventEmitter {
  private mTarget: Electron.WebContents;

  constructor(target: Electron.WebContents) {
    super();
    this.mTarget = target;
    // any listener attached to this proxy will be attached to
    // the event handler in the target process as well so those events
    // get relayed to here
    this.on('newListener', (event, listener) => {
      // TODO: workaround: instead of two parameters I get one array with two elements.
      //   this differs from the documentation of newListener so I assume it'a a bug?
      if (Array.isArray(event)) {
        event = event[0];
      }
      this.mTarget.send('register-relay-listener', event);
    });
    // TODO: support removeListener
    ipcMain.on('relay-event', (event, eventName, ...args) => {
      if (event.sender === this.mTarget) {
        super.emit(eventName, ...args);
      }
    });
  }

  public emit(eventName: string, ...args) {
    if (!super.emit(eventName, args)
        && (this.mTarget !== undefined)
        && !this.mTarget.isDestroyed()) {
      // relay all events this process didn't handle itself to the connected
      // process
      this.mTarget.send('relay-event', eventName, ...args);
      return true;
    }
    return false;
  }
}

const UNDEFINED = {};

/**
 * interface to extensions. This loads extensions and provides the api extensions
 * use
 *
 * @class ExtensionManager
 */
class ExtensionManager {
  public static registerUIAPI(name: string) {
    ExtensionManager.sUIAPIs.add(name);
  }

  public static getExtensionPaths(): string[] {
    // only the first extension with a specific name is loaded, so
    // load the bundled ones last so a user can replace them
    return [
      path.join(app.getPath('userData'), 'plugins'),
      getVortexPath('bundledPlugins'),
    ];
  }

  private static sUIAPIs: Set<string> = new Set<string>();

  private mExtensions: IRegisteredExtension[];
  private mApi: IExtensionApi;
  private mTranslator: I18next.i18n;
  private mEventEmitter: NodeJS.EventEmitter;
  private mStyleManager: StyleManagerT;
  private mReduxWatcher: any;
  private mWatches: IWatcherRegistry = {};
  private mProtocolHandlers: { [protocol: string]: (url: string) => void } = {};
  private mArchiveHandlers: { [extension: string]: ArchiveHandlerCreator };
  private mModDB: modmetaT.ModDB;
  private mModDBPromise: Promise<void>;
  private mModDBGame: string;
  private mModDBAPIKey: string;
  private mModDBCache: { [id: string]: ILookupResult[] } = {};
  private mContextProxyHandler: ContextProxyHandler;
  private mExtensionState: { [extId: string]: IExtensionState };
  private mLoadFailures: { [extId: string]: IExtensionLoadFailure[] };
  private mInterpreters: { [ext: string]: (input: IRunParameters) => IRunParameters };

  constructor(initStore?: Redux.Store<any>, eventEmitter?: NodeJS.EventEmitter) {
    this.mEventEmitter = eventEmitter;
    if (this.mEventEmitter !== undefined) {
      this.mEventEmitter.setMaxListeners(100);
    }
    this.mInterpreters = {};
    this.mApi = {
      showErrorNotification: this.showErrorBox,
      selectFile: this.selectFile,
      selectExecutable: this.selectExecutable,
      selectDir: this.selectDir,
      events: this.mEventEmitter,
      translate: (input, options?) => {
        return this.mTranslator !== undefined ? this.mTranslator.t(input, options) : input;
      },
      locale: () => this.mTranslator.language,
      getI18n: () => this.mTranslator,
      getPath: this.getPath,
      onStateChange: (statePath: string[], callback: StateChangeCallback) => undefined,
      registerProtocol: this.registerProtocol,
      deregisterProtocol: this.deregisterProtocol,
      lookupModReference: this.lookupModReference,
      lookupModMeta: this.lookupModMeta,
      saveModMeta: this.saveModMeta,
      openArchive: this.openArchive,
      setStylesheet: (key, filePath) => this.mStyleManager.setSheet(key, filePath),
      runExecutable: this.runExecutable,
      emitAndAwait: this.emitAndAwait,
      isOutdated: () => isOutdated(),
      onAsync: this.onAsync,
    };
    if (initStore !== undefined) {
      // apologies for the sync operation but this needs to happen before extensions are loaded
      // and everything in this phase of startup is synchronous anyway
      try {
        const disableExtensions =
            fs.readdirSync(app.getPath('temp'))
                .filter(name => name.startsWith('__disable_'));
        disableExtensions.forEach(ext => {
          initStore.dispatch(setExtensionEnabled(ext.substr(10), false));
          fs.unlinkSync(path.join(app.getPath('temp'), ext));
        });
      } catch (err) {
        // an ENOENT will happen on the first start where the dir doesn't
        // exist yet. No problem
        if (err.code !== 'ENOENT') {
          log('error', 'failed to read disabled extensions', err.message);
        }
      }

      this.mExtensionState = initStore.getState().app.extensions;
      const extensionsPath = path.join(app.getPath('userData'), 'plugins');
      Object.keys(this.mExtensionState)
        .filter(extId => this.mExtensionState[extId].remove)
        .forEach(extId => {
          rimraf.sync(path.join(extensionsPath, extId));
          initStore.dispatch(forgetExtension(extId));
        });
      ipcMain.on('__get_extension_state', event => {
        event.returnValue = this.mExtensionState;
      });
    } else {
      this.mExtensionState = ipcRenderer.sendSync('__get_extension_state');
    }
    if (remote !== undefined) {
      const StyleManager = require('./StyleManager').default;
      this.mStyleManager = new StyleManager(this.mApi);
    }
    this.mExtensions = this.loadExtensions();
    this.initExtensions();
  }

  public setTranslation(translator: I18next.i18n) {
    this.mTranslator = translator;
  }

  /**
   * sets up the extension manager to work with the specified store
   *
   * @template S State interface
   * @param {Redux.Store<S>} store
   *
   * @memberOf ExtensionManager
   */
  public setStore<S>(store: ThunkStore<S>) {
    this.mReduxWatcher = new ReduxWatcher(store);

    this.mExtensionState = getSafe(store.getState(), ['app', 'extensions'], {});

    this.mApi.sendNotification = (notification: INotification): string => {
      const noti = { ...notification };
      if (noti.id === undefined) {
        noti.id = shortid();
      }
      store.dispatch(addNotification(noti));
      return noti.id;
    };
    this.mApi.showErrorNotification =
      (message: string, details: string | Error | any, options?: IErrorOptions) => {
      showError(store.dispatch, message, details, options);
    };

    this.mApi.showDialog =
      (type: DialogType, title: string, content: IDialogContent, actions: DialogActions) => {
        return store.dispatch(showDialog(type, title, content, actions));
      };
    this.mApi.dismissNotification = (id: string) => {
      store.dispatch(dismissNotification(id));
    };
    this.mApi.store = store;
    this.mApi.onStateChange = this.stateChangeHandler;

    if (ipcRenderer !== undefined) {
      ipcRenderer.on('send-notification',
        (event, notification) => this.mApi.sendNotification(notification));
      ipcRenderer.on('show-error-notification', (event, message, details, options) =>
        this.mApi.showErrorNotification(message, details, options || undefined));

      store.dispatch(setExtensionLoadFailures(this.mLoadFailures));
    }
  }

  /**
   * set up the api for the main process.
   *
   * @param {Redux.Store<S>} store
   * @param {NodeJS.Events} ipc channel to the renderer process, in case a call has to be
   *                            delegated there
   *
   * @memberOf ExtensionManager
   */
  public setupApiMain<S>(store: Redux.Store<S>, ipc: Electron.WebContents) {
    this.mApi.showErrorNotification =
        (message: string, details: string | Error, options: IErrorOptions) => {
          // unfortunately it appears we can't send an error object via ipc
          const errMessage = typeof(details) === 'string'
            ? details
            : details.message + '\n' + details.stack;
          try {
            ipc.send('show-error-notification', message, errMessage, options);
          } catch (err) {
            // this may happen if the ipc has already been destroyed
            this.showErrorBox(message, details);
          }
        };
    this.mApi.events = new EventProxy(ipc);
  }

  /**
   * gain acces to the extension api
   *
   * @returns
   *
   * @memberOf ExtensionManager
   */
  public getApi() {
    return this.mApi;
  }

  /**
   * retrieve list of all reducers registered by extensions
   */
  public getReducers() {
    const reducers = [];
    this.apply('registerReducer', (statePath: string[], reducer: IReducerSpec) => {
      reducers.push({ path: statePath, reducer });
    });
    this.apply('registerActionCheck', (actionType: string, check: SanityCheck) => {
      registerSanityCheck(actionType, check);
    });
    this.apply('registerInterpreter', (extension: string,
                                       apply: (input: IRunParameters) => IRunParameters) => {
      this.mInterpreters[extension.toLowerCase()] = apply;
    });
    return reducers;
  }

  /**
   * apply all extensions that were registered by extensions
   *
   * @memberOf ExtensionManager
   */
  public applyExtensionsOfExtensions() {
    this.mContextProxyHandler.invokeAdditions();
  }

  /**
   * runs the extension init function with the specified register-function
   * set
   *
   * @param {string} funcName
   * @param {Function} func
   *
   * @memberOf ExtensionManager
   */
  public apply(funcName: string, func: (...args: any[]) => void) {
    this.mContextProxyHandler.getCalls(funcName).forEach(call => {
      func(...call.arguments);
    });
  }

  /**
   * call the "once" function for all extensions. This should really only be called
   * once.
   */
  public doOnce(): Promise<void> {
    const calls = this.mContextProxyHandler.getCalls(remote !== undefined ? 'once' : 'onceMain');
    return Promise.each(calls, call => {
      const prom = call.arguments[0]() || Promise.resolve();

      return prom.catch(err => {
        log('warn', 'failed to call once',
            {err: err.message, stack: err.stack});
        this.mApi.showErrorNotification(
            'Extension failed to initialize. If this isn\'t an official extension, ' +
                'please report the error to the respective author.',
            {
              extension: call.extension,
              err: err.message,
              stack: err.stack,
            });
      });
    })
    .then(() => undefined);
  }

  public renderStyle() {
    return this.mStyleManager.renderNow();
  }

  public getProtocolHandler(protocol: string) {
    return this.mProtocolHandlers[protocol] || null;
  }

  private getModDB = (): Promise<modmetaT.ModDB> => {
    const gameMode = activeGameId(this.mApi.store.getState());
    const currentKey =
      getSafe(this.mApi.store.getState(),
        ['confidential', 'account', 'nexus', 'APIKey'], '');

    let init;

    let onDone: () => void;
    if (this.mModDBPromise === undefined) {
      this.mModDBPromise = new Promise<void>((resolve, reject) => {
        onDone = () => {
          this.mModDBPromise = undefined;
          resolve();
        };
      });
      init = Promise.resolve();
    } else {
      init = this.mModDBPromise;
    }

    return init.then(() => {
      // reset the moddb if necessary so new settings get used
      if ((this.mModDB === undefined)
          || (gameMode !== this.mModDBGame)
          || (currentKey !== this.mModDBAPIKey)) {
        if (this.mModDB !== undefined) {
          return this.mModDB.close()
            .then(() => this.mModDB = undefined);
        }
      }
      return Promise.resolve();
    })
      .then(() => (this.mModDB !== undefined)
        ? Promise.resolve()
        : this.connectMetaDB(gameMode, currentKey)
          .then(modDB => {
            this.mModDB = modDB
            this.mModDBGame = gameMode;
            this.mModDBAPIKey = currentKey;
            log('debug', 'initialised');
          }))
      .then(() => this.mModDB)
      .finally(() => {
        if (onDone !== undefined) {
          onDone();
        }
      });
      // TODO: the fallback to nexus api should somehow be set up in nexus_integration, not here
  }

  private connectMetaDB(gameId: string, apiKey: string) {
    const dbPath = path.join(app.getPath('userData'), 'metadb');
    return modmeta.ModDB.create(
      dbPath,
      gameId, [
        {
          protocol: 'nexus',
          url: 'https://api.nexusmods.com/v1',
          apiKey,
          cacheDurationSec: 86400,
        },
      ], log)
      .catch(err => {
        return this.mApi.showDialog('error', 'Failed to connect meta database', {
          text: 'Please check that there is no other instance of Vortex still running.',
          message: err.message,
        }, [
          { label: 'Quit' },
          { label: 'Retry' },
        ])
        .then(result => (result.action === 'Quit')
          ? app.quit()
          : this.connectMetaDB(gameId, apiKey));
      });
  }

  private stateChangeHandler = (watchPath: string[],
                                callback: StateChangeCallback) => {
    // have to initialize to a value that we _know_ is never set by the user.
    let lastValue = UNDEFINED;

    const key = watchPath.join('.');

    const changeHandler = ({cbStore, selector, prevState, currentState,
                            prevValue, currentValue}) => {
      // redux-watch may trigger even if no change occurred so we have to
      // do our own check, otherwise we could end up in an endless loop
      // if the callback causes redux-watch to trigger again without change
      if ((currentValue === lastValue) && (lastValue !== UNDEFINED)) {
        return;
      }
      lastValue = currentValue;
      this.mWatches[key].forEach(cb => {
        try {
          cb(prevValue, currentValue);
        } catch (err) {
          log('error', 'state change handler failed', {
            message: err.message,
            stack: err.stack,
            key,
          });
        }
      });
    };

    if (this.mWatches[key] === undefined) {
      this.mWatches[key] = [];
      this.mReduxWatcher.watch(watchPath, changeHandler);
    }
    this.mWatches[key].push(callback);
  }

  private showErrorBox = (message: string, details: string | Error | any) => {
    if (typeof (details) === 'string') {
      dialog.showErrorBox(message, details);
    } else {
      dialog.showErrorBox(message, details.message);
    }
  }

  /**
   * initialize all extensions
   */
  private initExtensions() {
    const context = {
      api: this.mApi,
    };

    this.mContextProxyHandler = new ContextProxyHandler(context);
    const contextProxy = new Proxy(context, this.mContextProxyHandler);
    this.mExtensions.forEach(ext => {
      if (remote !== undefined) {
        // log this only once so we don't spam the log file with this
        log('info', 'init extension', {name: ext.name});
      }
      this.mContextProxyHandler.setExtension(ext.name, ext.path);
      try {
        ext.initFunc(contextProxy as IExtensionContext);
      } catch (err) {
        log('warn', 'couldn\'t initialize extension',
          {name: ext.name, err: err.message, stack: err.stack});
      }
    });
    // need to store them locally for now because the store isn't loaded at this time
    this.mLoadFailures = this.mContextProxyHandler.unloadIncompatible(
        ExtensionManager.sUIAPIs, this.mExtensions.map(ext => ext.name));

    if (remote !== undefined) {
      // renderer process
      log('info', 'all extensions initialized');
    }
  }

  private getPath(name: string) {
    return app.getPath(name);
  }

  private selectFile(options: IOpenOptions) {
    return new Promise<string>((resolve, reject) => {
      const fullOptions: Electron.OpenDialogOptions = {
        ...options,
        properties: ['openFile'],
      };
      const win = remote !== undefined ? remote.getCurrentWindow() : null;
      dialog.showOpenDialog(win, fullOptions, (fileNames: string[]) => {
        if ((fileNames !== undefined) && (fileNames.length > 0)) {
          resolve(fileNames[0]);
        } else {
          resolve(undefined);
        }
      });
    });
  }

  private selectExecutable(options: IOpenOptions) {
    return new Promise<string>((resolve, reject) => {
      // TODO: make the filter list dynamic based on the list of registered interpreters?
      const fullOptions: Electron.OpenDialogOptions = {
        ...options,
        properties: ['openFile'],
        filters: [
          { name: 'All Executables', extensions: ['exe', 'cmd', 'bat', 'jar', 'py'] },
          { name: 'Native', extensions: ['exe', 'cmd', 'bat'] },
          { name: 'Java', extensions: ['jar'] },
          { name: 'Python', extensions: ['py'] },
        ],
      };
      const win = remote !== undefined ? remote.getCurrentWindow() : null;
      dialog.showOpenDialog(win, fullOptions, (fileNames: string[]) => {
        if ((fileNames !== undefined) && (fileNames.length > 0)) {
          resolve(fileNames[0]);
        } else {
          resolve(undefined);
        }
      });
    });
  }

  private selectDir(options: IOpenOptions) {
    return new Promise<string>((resolve, reject) => {
      const fullOptions: Electron.OpenDialogOptions = {
        ...options,
        properties: ['openDirectory'],
      };
      const win = remote !== undefined ? remote.getCurrentWindow() : null;
      dialog.showOpenDialog(win, fullOptions, (fileNames: string[]) => {
        if ((fileNames !== undefined) && (fileNames.length > 0)) {
          resolve(fileNames[0]);
        } else {
          resolve(undefined);
        }
      });
    });
  }

  private registerProtocol = (protocol: string, def: boolean,
                              callback: (url: string) => void) => {
    log('info', 'register protocol', { protocol });
    if (def) {
      if (process.execPath.endsWith('electron.exe')) {
        // make it work when using the development version
        app.setAsDefaultProtocolClient(protocol, process.execPath,
          [getVortexPath('package'), '-d']);
      } else {
        app.setAsDefaultProtocolClient(protocol, process.execPath, ['-d']);
      }
    }
    this.mProtocolHandlers[protocol] = callback;
  }

  private registerArchiveHandler = (extension: string, handler: ArchiveHandlerCreator) => {
    this.mArchiveHandlers[extension] = handler;
  }

  private deregisterProtocol(protocol: string) {
    log('info', 'deregister protocol');
    if (process.execPath.endsWith('electron.exe')) {
      // make it work when using the development version
      app.removeAsDefaultProtocolClient(protocol, process.execPath,
                                        [ getVortexPath('package'), '-d' ]);
    } else {
      app.removeAsDefaultProtocolClient(protocol, process.execPath, ['-d']);
    }
  }

  private lookupModReference = (reference: IReference): Promise<ILookupResult[]> => {
    return this.getModDB()
      .then(modDB => modDB.getByKey(reference.fileMD5));
  }

  private modLookupId(detail: ILookupDetails): string {
    const fileName = detail.filePath !== undefined
      ? path.basename(detail.filePath, path.extname(detail.filePath))
      : undefined;
    return `${detail.fileMD5}_${fileName}`
         + `_${detail.fileSize}_${detail.gameId}`;
  }

  private lookupModMeta = (detail: ILookupDetails): Promise<ILookupResult[]> => {
    let lookupId = this.modLookupId(detail);
    if (this.mModDBCache[lookupId] !== undefined) {
      return Promise.resolve(this.mModDBCache[lookupId]);
    }
    let fileMD5 = detail.fileMD5;
    let fileSize = detail.fileSize;

    if ((fileMD5 === undefined) && (detail.filePath === undefined)) {
      return Promise.resolve([]);
    }

    let promise: Promise<void>;

    if (fileMD5 === undefined) {
      promise = modmeta.genHash(detail.filePath).then((res: IHashResult) => {
        fileMD5 = res.md5sum;
        fileSize = res.numBytes;
        lookupId = this.modLookupId({
          ...detail,
          fileMD5,
          fileSize,
        });
        this.getApi().events.emit('filehash-calculated', detail.filePath, fileMD5, fileSize);
      });
    } else {
      promise = Promise.resolve();
    }
    return promise
      .then(() => this.getModDB())
      .then(modDB => modDB.lookup(detail.filePath, fileMD5,
          fileSize, detail.gameId))
      .then((result: ILookupResult[]) => {
        this.mModDBCache[lookupId] = result;
        return Promise.resolve(result);
      });
  }

  private saveModMeta = (modInfo: IModInfo): Promise<void> => {
    const lookupId = this.modLookupId({
      fileMD5: modInfo.fileMD5,
      filePath: modInfo.fileName,
      fileSize: modInfo.fileSizeBytes,
      gameId: modInfo.gameId,
    });
    delete this.mModDBCache[lookupId];
    return this.getModDB()
      .then(modDB => {
        return new Promise<void>((resolve, reject) => {
          modDB.insert(modInfo);
          resolve();
        });
      });
  }

  private openArchive = (archivePath: string,
                         options?: IArchiveOptions,
                         ext?: string): Promise<Archive> => {
    if (this.mArchiveHandlers === undefined) {
      // lazy loading the archive handlers
      this.mArchiveHandlers = {};
      this.apply('registerArchiveType', this.registerArchiveHandler);
    }
    if (ext === undefined) {
      ext = path.extname(archivePath).substr(1);
    }
    const creator = this.mArchiveHandlers[ext];
    if (creator === undefined) {
      return Promise.reject(new Error('unsupported archive format ' + ext));
    }
    return creator(archivePath, options || {})
      .then((handler: IArchiveHandler) => Promise.resolve(new Archive(handler)));
  }

  private queryDeploy = (): Promise<DeployResult> => {
    const state: IState = this.mApi.store.getState();
    if (!needToDeploy(state)) {
      return Promise.resolve<DeployResult>('auto');
    } else {
      const t = this.mApi.translate;
      return this.mApi.showDialog('question', t('Pending deployment'), {
        bbcode: t('Mod deployment {{more}} is pending.[br][/br]'
            + 'This means that changes made to mods such as updating, '
            + 'enabling/disabling, as well as newly set mod rules need to be deployed to take effect.[br][/br]'
            + 'You can skip this step, ignoring (but not reverting) newly made changes to mods and mod rules, '
            + 'or deploy now to commit the changes.', {
              replace: { more: `[More id='more-deploy' name='${t('Deployment')}']${getText('deployment', t)}[/More]` }
            })
      }, [ { label: 'Cancel' }, { label: 'Skip' }, { label: 'Deploy' } ])
        .then((result) => {
          switch (result.action) {
            case 'Skip': return Promise.resolve<DeployResult>('skip');
            case 'Deploy': return Promise.resolve<DeployResult>('yes');
            default: return Promise.resolve<DeployResult>('cancel');
          }
        });
    }
  }

  private checkDeploy(): Promise<boolean> {
    return this.queryDeploy()
      .then(shouldDeploy => {
        if (shouldDeploy === 'yes') {
          return new Promise<boolean>((resolve, reject) => {
            this.mApi.events.emit('deploy-mods', (err) => {
              if (err !== null) {
                reject(err);
              } else {
                resolve(true);
              }
            });
          });
        } else if (shouldDeploy === 'auto') {
          return new Promise<boolean>((resolve, reject) => {
            this.mApi.events.emit('await-activation', (err: Error) => {
              if (err !== null) {
                reject(err);
              } else {
                resolve(true);
              }
            });
          });
        } else if (shouldDeploy === 'cancel') {
          return Promise.resolve(false);
        } else { // skip
          return Promise.resolve(true);
        }
      });
  }

  private runExecutable =
    (executable: string, args: string[], options: IRunOptions): Promise<void> => {
      if (!truthy(executable)) {
        return Promise.reject(new ProcessCanceled('Executable not set'));
      }
      const interpreter = this.mInterpreters[path.extname(executable).toLowerCase()];
      if (interpreter !== undefined) {
        try {
          ({ executable, args, options } = interpreter({ executable, args, options }));
        } catch (err) {
          return Promise.reject(err);
        }
      }
      return (options.suggestDeploy === true ? this.checkDeploy() : Promise.resolve(true))
      .then(cont => cont ? new Promise<void>((resolve, reject) => {
        const cwd = options.cwd || path.dirname(executable);
        const env = { ...process.env, ...options.env };
        try {
          const runExe = options.shell
            ? `"${executable}"`
            : executable;
          const spawnOptions: SpawnOptions = {
            cwd,
            env,
            detached: true,
            shell: options.shell,
          };
          const child = spawn(runExe, args.map(arg => arg.replace(/"/g, '')),
                              spawnOptions);

          child
            .on('error', err => {
              reject(err);
            })
            .on('close', (code) => {
              if (code !== 0) {
                // TODO: the child process returns an exit code of 53 for SSE and
                // FO4, and an exit code of 1 for Skyrim. We don't know why but it
                // doesn't seem to affect anything
                log('warn', 'child process exited with code: ' + code, {});
              }
              resolve();
          });
          child.stderr.on('data', chunk => {
            log('error', executable + ': ', chunk.toString());
          });
        } catch (err) {
          const ipcPath = shortid();
          this.startIPC(ipcPath);
          if (err.errno === 'EACCES') {
            return resolve(runElevated(ipcPath, runElevatedCustomTool, {
              toolPath: executable,
              toolCWD: cwd,
              parameters: args,
              environment: env,
            }));
          } else {
            return reject(err);
          }
        }
      }) : Promise.resolve())
        .catch(err => err.code === 5
          ? Promise.reject(new UserCanceled())
          : Promise.reject(err));
  }

  private emitAndAwait = (event: string, ...args: any[]): Promise<void> => {
    let queue = Promise.resolve();
    const enqueue = (prom: Promise<void>) => {
      if (prom !== undefined) {
        queue = queue.then(() => prom.catch(err => null));
      }
    }

    this.mEventEmitter.emit(event, ...args, enqueue);

    return queue;
  }

  private onAsync = (event: string, listener: (...args) => Promise<void>) => {
    this.mEventEmitter.on(event, (...args: any[]) => {
      const enqueue = args.pop();
      if ((enqueue === undefined) || (typeof(enqueue) !== 'function')) {
        // no arguments, this is not an emitAndAwait event!
        this.mApi.showErrorNotification('Invalid event handler', { event });
        if (enqueue !== undefined) {
          args.push(enqueue);
        }
        // call the listener anyway
        listener(...args).then(() => null);
      } else {
        enqueue(listener(...args));
      }
    });
  }

  private startIPC(ipcPath: string) {
    const ipcServer = new (nodeIPC as any).IPC();
    ipcServer.serve(ipcPath, () => null);
    ipcServer.server.start();
    ipcServer.server.on('connect', () => {
      log('debug', 'ipc client connected');
    });
    ipcServer.server.on('socket.disconnected', () => {
      log('debug', 'socket disconnect');
      ipcServer.server.stop();
    });
    ipcServer.server.on('log', (data: any) => {
      log(data.level, data.message, data.meta);
    });
    ipcServer.server.on('finished', () => null);
    ipcServer.server.on('error', nodeIPCErr => {
      log('error', 'ipcServer err', nodeIPCErr);
    });
  }

  private loadDynamicExtension(extensionPath: string): IRegisteredExtension {
    const indexPath = path.join(extensionPath, 'index.js');
    if (fs.existsSync(indexPath)) {
      return {
        name: path.basename(extensionPath),
        initFunc: dynreq(indexPath).default,
        path: extensionPath,
      };
    } else {
      return undefined;
    }
  }

  private loadDynamicExtensions(extensionsPath: string,
                                loadedExtensions: Set<string>): IRegisteredExtension[] {
    if (!fs.existsSync(extensionsPath)) {
      log('info', 'failed to load dynamic extensions, path doesn\'t exist', extensionsPath);
      fs.mkdirSync(extensionsPath);
      return [];
    }

    const res = fs.readdirSync(extensionsPath)
      .filter(name => !loadedExtensions.has(name))
      .filter(name => getSafe(this.mExtensionState, [name, 'enabled'], true))
      .filter(name => fs.statSync(path.join(extensionsPath, name)).isDirectory())
      .map(name => {
        try {
          // first, mark this extension as loaded. If this is a user extension and there is an
          // extension with the same name in the bundle we could otherwise end up loading the
          // bundled one if this one fails to load which could be convenient but also massively
          // confusing.
          loadedExtensions.add(name);
          const before = Date.now();
          const ext = this.loadDynamicExtension(path.join(extensionsPath, name));
          const loadTime = Date.now() - before;
          log('debug', 'loaded extension', { name, loadTime });
          return ext;
        } catch (err) {
          log('warn', 'failed to load dynamic extension',
              { name, error: err.message, stack: err.stack });
          return undefined;
        }
      });
    return res.filter((reg: IRegisteredExtension) => reg !== undefined);
  }

  /**
   * retrieves all extensions to the base functionality, both the static
   * and external ones.
   * This loads external extensions from disc synchronously
   *
   * @returns {ExtensionInit[]}
   */
  private loadExtensions(): IRegisteredExtension[] {
    const staticExtensions = [
      'settings_interface',
      'settings_application',
      'about_dialog',
      'diagnostics_files',
      'dashboard',
      'starter_dashlet',
      'firststeps_dashlet',
      'mod_management',
      'category_management',
      'profile_management',
      'nexus_integration',
      'download_management',
      'gamemode_management',
      'symlink_activator',
      'symlink_activator_elevate',
      'hardlink_activator',
      'move_activator',
      'updater',
      'installer_fomod',
      'installer_nested_fomod',
      'settings_metaserver',
      'test_runner',
      'extension_manager',
      'ini_prep',
      'news_dashlet',
      'sticky_mods',
      'browser',
    ];

    require('./extensionRequire').default();

    const extensionPaths = ExtensionManager.getExtensionPaths();
    const loadedExtensions = new Set<string>();
    return staticExtensions
      .filter(ext => getSafe(this.mExtensionState, [ext, 'enabled'], true))
      .map((name: string) => ({
          name,
          path: path.join(extensionPaths[0], name),
          initFunc: require(`../extensions/${name}/index`).default,
        }))
      .concat(...extensionPaths.map(ext => this.loadDynamicExtensions(ext, loadedExtensions)));
  }
}

export default ExtensionManager;<|MERGE_RESOLUTION|>--- conflicted
+++ resolved
@@ -54,12 +54,7 @@
 import * as rimraf from 'rimraf';
 import * as semver from 'semver';
 import { generate as shortid } from 'shortid';
-<<<<<<< HEAD
 import { dynreq, runElevated } from 'vortex-run';
-import { isOutdated } from './errorHandling';
-=======
-import { dynreq, runElevated, Win32Error } from 'vortex-run';
->>>>>>> 2d9e126a
 
 // tslint:disable-next-line:no-var-requires
 const ReduxWatcher = require('redux-watcher');

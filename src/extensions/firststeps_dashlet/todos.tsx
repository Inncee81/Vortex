import { setSettingsPage } from '../../actions/session';
import Icon from '../../controls/Icon';
import Spinner from '../../controls/Spinner';
import { IExtensionApi, ToDoType } from '../../types/IExtensionContext';
import * as selectors from '../../util/selectors';

import { setProfilesVisible } from '../settings_interface/actions/interface';

import { IToDo } from './IToDo';

import { TFunction } from 'i18next';
import * as React from 'react';
import * as winapi from 'winapi-bindings';

const ONE_GB = 1024 * 1024 * 1024;
const MIN_DISK_SPACE = 200 * ONE_GB;

const freeSpace: { [key: string]: { path: string, free: number } } = {};

function minDiskSpace(required: number, key: string) {
  return props => {
    const checkPath = props[key];
    if ((freeSpace[key] === undefined) || (freeSpace[key].path !== checkPath)) {
      try {
        freeSpace[key] = {
          path: checkPath,
          free: winapi.GetDiskFreeSpaceEx(checkPath).freeToCaller,
        };
      } catch (err) {
        return false;
      }
    }
    return freeSpace[key].free < required;
  };
}

function todos(api: IExtensionApi): IToDo[] {
  const onSetSettingsPage = (pageId: string) => {
    api.store.dispatch(setSettingsPage(pageId));
  };

  const openSettingsPage = (page: string) => {
    api.events.emit('show-main-page', 'application_settings');
    onSetSettingsPage(page);
  };

  const startManualSearch = () => {
    api.events.emit('start-discovery');
  };

  const openGames = () => {
    api.events.emit('show-main-page', 'Games');
  };

  return [
    {
      id: 'pick-game',
      icon: 'game',
      type: 'search' as ToDoType,
      priority: 10,
      props: state => ({ gameMode: selectors.activeGameId(state) }),
      condition: props => props.gameMode === undefined,
      text: 'Select a game to manage',
      action: openGames,
    },
    {
      id: 'profile-visibility',
      icon: 'profile',
      type: 'settings' as ToDoType,
      priority: 20,
      props: state => ({ profilesVisible: state.settings.interface.profilesVisible }),
      text: 'Profile Management',
      value: (t: TFunction, props: any) => props.profilesVisible ? t('Yes') : t('No'),
      action: (props: any) => api.store.dispatch(setProfilesVisible(!props.profilesVisible)),
    },
    {
      id: 'download-location',
      icon: 'settings',
      type: 'settings' as ToDoType,
      priority: 30,
      props: state => ({ dlPath: selectors.downloadPath(state) }),
      text: 'Downloads are on drive',
      value: (t: TFunction, props: any) => winapi.GetVolumePathName(props.dlPath),
      action: () => {
        openSettingsPage('Download');
        api.highlightControl('#settings-tab-pane-Download #download-path-form', 5000,
          api.translate('You can change the download location here'));
      },
      condition: minDiskSpace(MIN_DISK_SPACE, 'dlPath'),
    },
    {
      id: 'mod-location',
      icon: 'settings',
      type: 'settings' as ToDoType,
      priority: 31,
      props: state => ({ instPath: selectors.installPath(state) }),
      text: 'Mods are staged on drive',
      value: (t: TFunction, props: any) => {
        try {
          return winapi.GetVolumePathName(props.instPath);
        } catch (err) {
          return t('<Invalid Drive>');
        }
      },
      action: () => {
        openSettingsPage('Mods');
        api.highlightControl('#settings-tab-pane-Mods #install-path-form', 5000,
          api.translate('You can change the mod staging location here'));
      },
      condition: minDiskSpace(MIN_DISK_SPACE, 'instPath'),
    },
    {
      id: 'manual-scan',
      icon: props => props.discoveryRunning
        ? <Spinner />
        : <Icon name='search' />,
      type: 'search' as ToDoType,
      priority: 40,
      props: state => ({
        discoveryRunning: state.session.discovery.running,
      }),
<<<<<<< HEAD
      condition: props => props.searchPaths !== undefined,
      text: (t: TFunction, props: any): JSX.Element =>
=======
      text: (t: I18next.TFunction, props: any): JSX.Element =>
>>>>>>> 7904248c
          props.discoveryRunning
          ? t('Discovery running')
          : t('Scan for missing games'),
      action: startManualSearch,
    },
  ];
}

export default todos;<|MERGE_RESOLUTION|>--- conflicted
+++ resolved
@@ -119,12 +119,8 @@
       props: state => ({
         discoveryRunning: state.session.discovery.running,
       }),
-<<<<<<< HEAD
       condition: props => props.searchPaths !== undefined,
       text: (t: TFunction, props: any): JSX.Element =>
-=======
-      text: (t: I18next.TFunction, props: any): JSX.Element =>
->>>>>>> 7904248c
           props.discoveryRunning
           ? t('Discovery running')
           : t('Scan for missing games'),

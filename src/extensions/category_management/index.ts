import {IExtensionContext} from '../../types/IExtensionContext';
import {IState} from '../../types/IState';
import { TFunction } from '../../util/i18n';
import {log} from '../../util/log';
import { showError } from '../../util/message';
import { activeGameId } from '../../util/selectors';
import { getSafe } from '../../util/storeHelper';

import { setDownloadModInfo } from '../download_management/actions/state';
import { setModAttribute } from '../mod_management/actions/mods';
import { IModWithState } from '../mod_management/types/IModProps';

import { loadCategories, updateCategories } from './actions/category';
import { showCategoriesDialog } from './actions/session';
import {categoryReducer} from './reducers/category';
import { sessionReducer } from './reducers/session';
import { allCategories } from './selectors';
import { ICategoryDictionary } from './types/ICategoryDictionary';
import { ICategoriesTree } from './types/ITrees';
import CategoryFilter from './util/CategoryFilter';
import { resolveCategoryName, resolveCategoryPath } from './util/retrieveCategoryPath';
import CategoryDialog from './views/CategoryDialog';

import i18next from 'i18next';
import * as Redux from 'redux';

// export for api
export { resolveCategoryName, resolveCategoryPath };

function getModCategory(mod: IModWithState) {
  return getSafe(mod, ['attributes', 'category'], undefined);
}

function getModName(mod: IModWithState) {
  return (getSafe(mod, ['attributes', 'name'], undefined))
      || (getSafe(mod, ['attributes', 'fileName'], undefined));
}

function getCategoryChoices(state: IState) {
  const categories: ICategoryDictionary = allCategories(state);

  return [ {key: '', text: ''} ].concat(
    Object.keys(categories)
      .map(id => ({ key: id, text: resolveCategoryPath(id, state) }))
      .sort((lhs, rhs) => categories[lhs.key].order - categories[rhs.key].order));
}

function undefSort(lhs: any, rhs: any) {
  return (lhs !== undefined)
    ? 1 : (rhs !== undefined)
            ? -1 : 0;
}

function modNameSort(lhs: IModWithState, rhs: IModWithState,
                     collator: Intl.Collator, sortDir: string): number {
  const lhsName = getModName(lhs);
  const rhsName = getModName(rhs);
  return ((lhsName === undefined) || (rhsName === undefined))
    ? undefSort(lhsName, rhsName)
    : collator.compare(lhsName, rhsName) * (sortDir !== 'desc' ? 1 : -1);
}

function sortCategories(lhs: IModWithState, rhs: IModWithState,
                        collator: Intl.Collator, state: any, sortDir: string): number {
  const lhsCat = resolveCategoryName(getModCategory(lhs), state);
  const rhsCat = resolveCategoryName(getModCategory(rhs), state);
  return (lhsCat === rhsCat)
    ? modNameSort(lhs, rhs, collator, sortDir)
    : collator.compare(lhsCat, rhsCat);
}

function init(context: IExtensionContext): boolean {
  let sortDirection: string = 'none';
  let lang: string;
  let collator: Intl.Collator;
  const getCollator = (locale: string) => {
    if ((collator === undefined) || (locale !== lang)) {
      lang = locale;
      collator = new Intl.Collator(locale, { sensitivity: 'base' });
    }
    return collator;
  };

  context.registerDialog('categories', CategoryDialog);
  context.registerAction('mod-icons', 80, 'categories', {}, 'Categories', () => {
    context.api.store.dispatch(showCategoriesDialog(true));
  });

  context.registerReducer(['persistent', 'categories'], categoryReducer);
  context.registerReducer(['session', 'categories'], sessionReducer);

  context.registerTableAttribute('mods', {
    id: 'category',
    name: 'Category',
    description: 'Mod Category',
    icon: 'sitemap',
    placement: 'table',
    calc: (mod: IModWithState) =>
      resolveCategoryName(getModCategory(mod), context.api.store.getState()),
    isToggleable: true,
    edit: {},
    isSortable: true,
<<<<<<< HEAD
    isGroupable: (mod: IModWithState, t: i18next.TFunction) =>
=======
    isGroupable: (mod: IModWithState, t: TFunction) =>
>>>>>>> 7a293f89
      resolveCategoryName(getModCategory(mod), context.api.store.getState()) || t('<No category>'),
    filter: new CategoryFilter(),
    sortFuncRaw: (lhs: IModWithState, rhs: IModWithState, locale: string): number =>
      sortCategories(lhs, rhs, getCollator(locale), context.api.store.getState(), sortDirection),
  });

  context.registerTableAttribute('mods', {
    id: 'category-detail',
    name: 'Category',
    description: 'Mod Category',
    icon: 'sitemap',
    supportsMultiple: true,
    calc: (mod: IModWithState) =>
      resolveCategoryPath(getModCategory(mod), context.api.store.getState()),
    edit: {
      choices: () => getCategoryChoices(context.api.store.getState()),
      onChangeValue: (rows: IModWithState[], newValue: any) => {
        const gameMode = activeGameId(context.api.store.getState());
        rows.forEach(row => {
          if (row.state === 'downloaded') {
            context.api.store.dispatch(
              setDownloadModInfo(row.id, 'custom.category', newValue));
          } else {
            context.api.store.dispatch(
                setModAttribute(gameMode, row.id, 'category', newValue));
          }
        });
      },
    },
    placement: 'detail',
    isToggleable: false,
    isSortable: true,
  });

  context.once(() => {
    const store: Redux.Store<any> = context.api.store;
    context.api.onStateChange(['settings', 'tables', 'mods'],
      (oldState, newState) => {
        const newSortDirection =
          getSafe(newState, ['attributes', 'category', 'sortDirection'], 'none');

        const oldSortDirection =
          getSafe(oldState, ['attributes', 'category', 'sortDirection'], 'none');

        if (newSortDirection !== oldSortDirection) {
          sortDirection = newSortDirection;
        }
    });
    try {
      context.api.events.on('update-categories', (gameId, categories, isUpdate) => {
        if (isUpdate) {
          context.api.store.dispatch(updateCategories(gameId, categories));
        } else {
          context.api.store.dispatch(loadCategories(gameId, categories));
        }
      });

      context.api.events.on('gamemode-activated', (gameMode: string) => {
        const categories: ICategoriesTree[] = getSafe(store.getState(),
          ['persistent', 'categories', gameMode], undefined);
        const APIKEY = getSafe(store.getState(),
          ['confidential', 'account', 'nexus', 'APIKey'], undefined);
        if (categories === undefined && APIKEY !== undefined) {
          context.api.events.emit('retrieve-category-list', false, {});
        } else if (categories !== undefined && categories.length === 0) {
          context.api.store.dispatch(updateCategories(gameMode, {}));
        }
      });
    } catch (err) {
      log('error', 'Failed to load categories', err);
      showError(store.dispatch, 'Failed to load categories', err);
    }
  });

  return true;
}

export default init;<|MERGE_RESOLUTION|>--- conflicted
+++ resolved
@@ -100,11 +100,7 @@
     isToggleable: true,
     edit: {},
     isSortable: true,
-<<<<<<< HEAD
-    isGroupable: (mod: IModWithState, t: i18next.TFunction) =>
-=======
     isGroupable: (mod: IModWithState, t: TFunction) =>
->>>>>>> 7a293f89
       resolveCategoryName(getModCategory(mod), context.api.store.getState()) || t('<No category>'),
     filter: new CategoryFilter(),
     sortFuncRaw: (lhs: IModWithState, rhs: IModWithState, locale: string): number =>

--- conflicted
+++ resolved
@@ -162,9 +162,7 @@
   minChunkSize: number;
   maxChunks: number;
   maxParallelDownloads: number;
-<<<<<<< HEAD
   path: string;
-=======
   showDropzone: boolean;
   showGraph: boolean;
 }
@@ -173,7 +171,6 @@
   base: string;
   download: string;
   install: string;
->>>>>>> 7eea5401
 }
 
 export interface ISettingsMods {
